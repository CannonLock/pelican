--- conflicted
+++ resolved
@@ -52,11 +52,8 @@
   EnablePublicRead: false
   EnableWrite: true
   SelfTest: true
-<<<<<<< HEAD
   Port: 8443
-=======
   SelfTestInterval: 15s
->>>>>>> cbb057c3
 Registry:
   InstitutionsUrlReloadMinutes: 15m
   CacheApprovedOnly: false
