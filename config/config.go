--- conflicted
+++ resolved
@@ -159,16 +159,13 @@
 
 	MetadataTimeoutErr *MetadataErr = &MetadataErr{msg: "Timeout when querying metadata"}
 
-<<<<<<< HEAD
 	watermarkUnits = []byte{'k', 'm', 'g', 't'}
-=======
-	validPrefixes = map[string]bool{
+	validPrefixes  = map[string]bool{
 		string(Pelican): true,
 		string(OSDF):    true,
 		string(Stash):   true,
 		"":              true,
 	}
->>>>>>> dd9cbae1
 )
 
 // This function creates a new MetadataError by wrapping the previous error
