/***************************************************************
 *
 * Copyright (C) 2024, Pelican Project, Morgridge Institute for Research
 *
 * Licensed under the Apache License, Version 2.0 (the "License"); you
 * may not use this file except in compliance with the License.  You may
 * obtain a copy of the License at
 *
 *    http://www.apache.org/licenses/LICENSE-2.0
 *
 * Unless required by applicable law or agreed to in writing, software
 * distributed under the License is distributed on an "AS IS" BASIS,
 * WITHOUT WARRANTIES OR CONDITIONS OF ANY KIND, either express or implied.
 * See the License for the specific language governing permissions and
 * limitations under the License.
 *
 ***************************************************************/

package origin

import (
	"net/http"
	"net/url"
	"time"

	"github.com/gin-gonic/gin"
	"github.com/pkg/errors"
	log "github.com/sirupsen/logrus"

	"github.com/pelicanplatform/pelican/config"
	"github.com/pelicanplatform/pelican/param"
	"github.com/pelicanplatform/pelican/server_structs"
	"github.com/pelicanplatform/pelican/server_utils"
	"github.com/pelicanplatform/pelican/token"
	"github.com/pelicanplatform/pelican/token_scopes"
	"github.com/pelicanplatform/pelican/web_ui"
)

type (
	exportsRes struct {
<<<<<<< HEAD
		Type string `json:"type"` // "posix" | "s3" | "https" | "globus" | "xroot"
=======
		Type              string        `json:"type"`              // "posix" | "s3" | "https"
		Status            regStatusEnum `json:"status"`            // Origin registration status
		StatusDescription string        `json:"statusDescription"` // Description of the status
		EditUrl           string        `json:"editUrl"`           // URL to edit the origin registration
>>>>>>> 994fe147

		// For S3 backend
		S3Region     string `json:"s3Region,omitempty"`
		S3ServiceUrl string `json:"s3ServiceUrl,omitempty"`
		S3UrlStyle   string `json:"s3UrlStyle,omitempty"`

		// For https backend
		HttpServiceUrl string `json:"httpServiceUrl,omitempty"`

		Exports []exportWithStatus `json:"exports"`
	}
)

func handleExports(ctx *gin.Context) {
	st := param.Origin_StorageType.GetString()
	storageType, err := server_utils.ParseOriginStorageType(st)
	if err != nil {
		log.Errorf("Failed to parse origin storage type: %v", err)
		ctx.JSON(http.StatusInternalServerError, server_structs.SimpleApiResp{Status: server_structs.RespFailed, Msg: "Server encountered error when parsing the storage type of the origin: " + err.Error()})
	}

	res := exportsRes{Type: string(storageType)}

	extUrlStr := param.Server_ExternalWebUrl.GetString()
	extUrl, _ := url.Parse(extUrlStr)
	// Only use hostname:port
	originPrefix := server_structs.GetOriginNs(extUrl.Host)
	if !registrationsStatus.Has(originPrefix) {
		if err := FetchAndSetRegStatus(originPrefix); err != nil {
			log.Errorf("Failed to fetch registration status from the registry: %v", err)
			ctx.JSON(http.StatusInternalServerError,
				server_structs.SimpleApiResp{Status: server_structs.RespFailed, Msg: "Failed to fetch registration status from the registry"})
			return
		}
	}
	if rs := registrationsStatus.Get(originPrefix); rs == nil {
		log.Error("Failed to fetch registration status from the registry: can't find registration status after querying registry")
		ctx.JSON(http.StatusInternalServerError,
			server_structs.SimpleApiResp{Status: server_structs.RespFailed, Msg: "Failed to fetch registration status from the registry"})
		return
	} else {
		// rs is not nil
		res.Status = rs.Value().Status
		res.StatusDescription = rs.Value().Msg
		res.EditUrl = rs.Value().EditUrl
	}

	exports, err := server_utils.GetOriginExports()
	if err != nil {
		log.Errorf("Failed to get the origin exports: %v", err)
		ctx.JSON(http.StatusInternalServerError, server_structs.SimpleApiResp{Status: server_structs.RespFailed, Msg: "Server encountered error when getting the origin exports: " + err.Error()})
		return
	}
	wrappedExports, err := wrapExportsByStatus(exports)
	if err != nil {
		log.Errorf("Failed to get the registration status of the exported prefixes: %v", err)
		ctx.JSON(http.StatusInternalServerError, server_structs.SimpleApiResp{Status: server_structs.RespFailed, Msg: "Server encountered error when getting the registration status for the exported prefixes: " + err.Error()})
		return
	}
	// Create token for accessing registry edit page
	issuerUrl, err := config.GetServerIssuerURL()
	if err != nil {
		log.Errorf("Failed to get server issuer url %v", err)
		ctx.JSON(http.StatusInternalServerError, server_structs.SimpleApiResp{Status: server_structs.RespFailed, Msg: "Server encountered error when getting server issuer url " + err.Error()})
		return
	}
	fed, err := config.GetFederation(ctx)
	if err != nil {
		log.Error("handleExports: failed to get federaion:", err)
		ctx.JSON(http.StatusInternalServerError, server_structs.SimpleApiResp{
			Status: server_structs.RespFailed,
			Msg:    "Server error when getting federation information: " + err.Error(),
		})
	}
	tc := token.NewWLCGToken()
	tc.Issuer = issuerUrl
	tc.Lifetime = 15 * time.Minute
	tc.Subject = issuerUrl
	tc.AddScopes(token_scopes.Registry_EditRegistration)
	tc.AddAudiences(fed.NamespaceRegistrationEndpoint)
	token, err := tc.CreateToken()
	if err != nil {
		log.Errorf("Failed to create access token for editing registration %v", err)
		ctx.JSON(http.StatusInternalServerError, server_structs.SimpleApiResp{Status: server_structs.RespFailed, Msg: "Server encountered error when creating token for access registry edit page " + err.Error()})
		return
	}

	if res.EditUrl != "" {
		res.EditUrl += "&access_token=" + token
	}

	for idx, export := range wrappedExports {
		if export.EditUrl != "" {
			parsed, err := url.Parse(export.EditUrl)
			if err != nil {
				// current editUrl ends with "/?id=<x>"
				wrappedExports[idx].EditUrl += "&access_token=" + token
				continue
			}
			exQuery := parsed.Query()
			exQuery.Add("access_token", token)
			parsed.RawQuery = exQuery.Encode()
			wrappedExports[idx].EditUrl = parsed.String()
		}
	}

	res.Exports = wrappedExports

	switch storageType {
	case server_utils.OriginStorageS3:
		res.S3Region = param.Origin_S3Region.GetString()
		res.S3ServiceUrl = param.Origin_S3ServiceUrl.GetString()
		res.S3UrlStyle = param.Origin_S3UrlStyle.GetString()
	case server_utils.OriginStorageHTTPS:
		res.HttpServiceUrl = param.Origin_HttpServiceUrl.GetString()
	}
	ctx.JSON(http.StatusOK, res)
}

func RegisterOriginWebAPI(engine *gin.Engine) error {
	originWebAPI := engine.Group("/api/v1.0/origin_ui")
	{
		originWebAPI.GET("/exports", web_ui.AuthHandler, web_ui.AdminAuthHandler, handleExports)
	}

	// Globus backend specific. Config other origin routes above this line
	if server_utils.OriginStorageType(param.Origin_StorageType.GetString()) !=
		server_utils.OriginStorageGlobus {
		return nil
	}

	_, err := GetGlobusOAuthCfg()
	if err != nil {
		return errors.Wrapf(err, "failed to initialize Globus OAuth client")
	}

	seHandler, err := web_ui.GetSessionHandler()
	if err != nil {
		return err
	}

	originGlobusAPI := originWebAPI.Group("/globus")
	{
		originGlobusAPI.GET("/exports", web_ui.AuthHandler, web_ui.AdminAuthHandler, listGlobusExports)

		globusAuthAPI := originGlobusAPI.Group("/auth", seHandler)
		globusAuthAPI.GET("/login/:id", web_ui.AuthHandler, web_ui.AdminAuthHandler, handleGlobusAuth)
		globusAuthAPI.GET("/callback", web_ui.AuthHandler, web_ui.AdminAuthHandler, handleGlobusCallback)
	}
	return nil
}<|MERGE_RESOLUTION|>--- conflicted
+++ resolved
@@ -38,14 +38,10 @@
 
 type (
 	exportsRes struct {
-<<<<<<< HEAD
-		Type string `json:"type"` // "posix" | "s3" | "https" | "globus" | "xroot"
-=======
-		Type              string        `json:"type"`              // "posix" | "s3" | "https"
+		Type              string        `json:"type"`              // "posix" | "s3" | "https" | "globus" | "xroot"
 		Status            regStatusEnum `json:"status"`            // Origin registration status
 		StatusDescription string        `json:"statusDescription"` // Description of the status
 		EditUrl           string        `json:"editUrl"`           // URL to edit the origin registration
->>>>>>> 994fe147
 
 		// For S3 backend
 		S3Region     string `json:"s3Region,omitempty"`
