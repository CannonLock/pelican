--- conflicted
+++ resolved
@@ -136,9 +136,9 @@
 	return nil
 }
 
-<<<<<<< HEAD
-// Checks that the given token was signed by the origin jwk and also checks that the token has the expected scope
-func OriginCheck(c *gin.Context, strToken string, anyOfTheScopes []string) error {
+// Checks that the given token was signed by the issuer jwk (the one from the server itself) and also checks that
+// the token has the expected scope
+func IssuerCheck(c *gin.Context, strToken string, anyOfTheScopes []string) error {
 	token, err := jwt.Parse([]byte(strToken), jwt.WithVerify(false))
 	if err != nil {
 		return errors.Wrap(err, "Invalid JWT")
@@ -156,12 +156,7 @@
 		}
 	}
 
-	bKey, err := pelican_config.GetOriginJWK()
-=======
-// Checks that the given token was signed by the issuer jwk and also checks that the token has the expected scope
-func IssuerCheck(c *gin.Context, strToken string, expectedScope string) {
 	bKey, err := pelican_config.GetIssuerPrivateJWK()
->>>>>>> c87f4286
 	if err != nil {
 		return errors.Wrap(err, "Failed to load issuer server's private key")
 	}
@@ -237,7 +232,7 @@
 		return "", err
 	}
 
-	key, err := config.GetOriginJWK()
+	key, err := config.GetIssuerPrivateJWK()
 	if err != nil {
 		return "", errors.Wrap(err, "failed to load the director's private JWK")
 	}
@@ -270,7 +265,7 @@
 		log.Info("Federation Check succeed")
 		return exists
 	}
-	err = OriginCheck(ctx, strToken, anyScopes)
+	err = IssuerCheck(ctx, strToken, anyScopes)
 	if _, exists := ctx.Get("User"); err != nil || !exists {
 		log.Info("Issuer Check failed; continue to director check: ", err)
 	} else {
@@ -287,7 +282,7 @@
 
 	strToken, err = ctx.Cookie("login")
 	if err == nil {
-		OriginCheck(ctx, strToken, anyScopes)
+		IssuerCheck(ctx, strToken, anyScopes)
 	} else {
 		log.Info("Cookie token issuer check failed: ", err)
 	}
