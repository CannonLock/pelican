export type Parameter = ParameterMetadata & ParameterValue;

export interface ParameterMetadata {
    name: string;
    description: string;
    type: "bool" | "filename" | "duration" | "int" | "object" | "string" | "url" | "stringSlice";
    default: string;
    components: string[];
}

export interface ParameterValue {
    Type: string;
    Value: string | number | boolean | string[] | undefined | Coordinate[] | Institution[] | CustomRegistrationField[] | OIDCAuthenticationRequirement[] | AuthorizationTemplate[] | IPMapping[] | GeoIPOverride[] | Export[] | Lot[];
}

export type ParameterInputProps = Parameter & {
    onChange: (patch: any) => void;
}

export type DurationString = `${number}${"ns" | "us" | "µs" | "ms" |"s" | "m" | "h"}`;

export type Duration = number | DurationString;

export interface Coordinate {
    lat: string;
    long: string;
}

export interface GeoIPOverride {
    ip: string;
    coordinate: Coordinate;
}

export interface Institution {
    id: string;
    name: string;
}

export interface Option {
    id: string;
    name: string;
}

export type FieldType = "string" | "int" | "bool" | "datetime" | "enum";

export interface CustomRegistrationField {
    name: string;
    type: FieldType;
    description: string;
    required: boolean;
    validationurl?: string;
    options?: Option[];
    optionurl?: string;
}

export interface OIDCAuthenticationRequirement {
    claim: string;
    value: string;
}

export type Action = "read" | "modify" | "create";

export interface AuthorizationTemplate {
    actions: Action[];
    prefix: string;
}

export interface IPMappingAll {
    all: string;
}

export interface IPMappingFine {
    source: string;
    dest: string;
}

export type IPMapping = IPMappingAll | IPMappingFine;


export type Capability = "PublicReads" | "DirectReads" | "Writes" | "Listings" | "Reads";

export interface Export {
    storageprefix: string;
    federationprefix: string;
    capabilities: Capability[];
<<<<<<< HEAD
}

export interface Path {
    path: string;
    recursive: boolean;
}

export interface ManagementPolicyAttrs {
    dedicatedgb: number;
    opportunisticgb: number;
    maxnumberobjects: {
        value: number;
    };
    creationtime: {
        value: number;
    };
    expirationtime: {
        value: number;
    };
    deletiontime: {
        value: number;
    };
}

export interface Lot {
    lotname: string;
    owner: string;
    paths: Path[];
    managementpolicyattrs: ManagementPolicyAttrs;
=======
    sentinellocation: string;
>>>>>>> c79908bc
}<|MERGE_RESOLUTION|>--- conflicted
+++ resolved
@@ -83,7 +83,7 @@
     storageprefix: string;
     federationprefix: string;
     capabilities: Capability[];
-<<<<<<< HEAD
+    sentinellocation: string;
 }
 
 export interface Path {
@@ -113,7 +113,4 @@
     owner: string;
     paths: Path[];
     managementpolicyattrs: ManagementPolicyAttrs;
-=======
-    sentinellocation: string;
->>>>>>> c79908bc
 }