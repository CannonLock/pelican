//go:build !windows

/***************************************************************
*
* Copyright (C) 2024, University of Nebraska-Lincoln
*
* Licensed under the Apache License, Version 2.0 (the "License"); you
* may not use this file except in compliance with the License.  You may
* obtain a copy of the License at
*
*    http://www.apache.org/licenses/LICENSE-2.0
*
* Unless required by applicable law or agreed to in writing, software
* distributed under the License is distributed on an "AS IS" BASIS,
* WITHOUT WARRANTIES OR CONDITIONS OF ANY KIND, either express or implied.
* See the License for the specific language governing permissions and
* limitations under the License.
*
***************************************************************/

package server_utils

import (
	_ "embed"
	"fmt"
	"os"
	"path/filepath"
	"strings"
	"testing"

	"github.com/pelicanplatform/pelican/server_structs"
	"github.com/spf13/viper"
	"github.com/stretchr/testify/assert"
	"github.com/stretchr/testify/require"
)

var (
	//go:embed resources/posix-origins/env-var-mimic.yml
	envVarMimicConfig string

	//go:embed resources/posix-origins/multi-export-valid.yml
	multiExportValidConfig string

	//go:embed resources/posix-origins/single-export-block.yml
	singleExportBlockConfig string

	//go:embed resources/posix-origins/export-volumes-valid.yml
	exportVolumesValidConfig string

	//go:embed resources/posix-origins/single-export-volume.yml
	exportSingleVolumeConfig string

	//go:embed resources/s3-origins/env-var-mimic.yml
	s3envVarMimicConfig string

	//go:embed resources/s3-origins/multi-export-valid.yml
	s3multiExportValidConfig string

	//go:embed resources/s3-origins/single-export-block.yml
	s3singleExportBlockConfig string

	//go:embed resources/s3-origins/export-volumes-valid.yml
	s3exportVolumesValidConfig string

	//go:embed resources/s3-origins/single-export-volume.yml
	s3exportSingleVolumeConfig string
)

func setup(t *testing.T, config string) []OriginExport {
	viper.SetConfigType("yaml")
	// Use viper to read in the embedded config
	err := viper.ReadConfig(strings.NewReader(config))
	require.NoError(t, err, "error reading config")
	// Now call GetOriginExports and check the struct
	exports, err := GetOriginExports()
	require.NoError(t, err, "error getting origin exports")
	return exports
}

// Note that this test really doesn't actually test env var configuration. Rather, it
// tests an origin configuration that mimics what you could do with env vars due to the
// fact that we don't use a yaml list
func TestGetExports(t *testing.T) {
	viper.Reset()
	ResetOriginExports()

	// Posix tests
	t.Run("testSingleExportValid", func(t *testing.T) {
		defer viper.Reset()
		defer ResetOriginExports()
		exports := setup(t, envVarMimicConfig)

		assert.Len(t, exports, 1, "expected 1 export")
		assert.Equal(t, "/foo", exports[0].StoragePrefix, "expected /foo")

		assert.False(t, exports[0].Capabilities.Writes, "expected no writes")
		assert.True(t, exports[0].Capabilities.PublicReads, "expected public reads")
		assert.False(t, exports[0].Capabilities.Listings, "expected no listings")
		assert.True(t, exports[0].Capabilities.DirectReads, "expected direct reads")
	})

	t.Run("testMultiExportValid", func(t *testing.T) {
		defer viper.Reset()
		defer ResetOriginExports()
		exports := setup(t, multiExportValidConfig)
		assert.Len(t, exports, 2, "expected 2 exports")

		expectedExport1 := OriginExport{
			StoragePrefix:    "/test1",
			FederationPrefix: "/first/namespace",
			Capabilities: server_structs.Capabilities{
				Writes:      true,
				PublicReads: true,
				Listings:    true,
				Reads:       true,
				DirectReads: true,
			},
		}
		assert.Equal(t, expectedExport1, exports[0])

		expectedExport2 := OriginExport{
			StoragePrefix:    "/test2",
			FederationPrefix: "/second/namespace",
			Capabilities: server_structs.Capabilities{
				Writes:      true,
				PublicReads: false,
				Listings:    false,
				Reads:       false,
				DirectReads: false,
			},
		}
		assert.Equal(t, expectedExport2, exports[1])
	})

	t.Run("testExportVolumesValid", func(t *testing.T) {
		defer viper.Reset()
		defer ResetOriginExports()
		exports := setup(t, exportVolumesValidConfig)
		assert.Len(t, exports, 2, "expected 2 exports")

		expectedExport1 := OriginExport{
			StoragePrefix:    "/test1",
			FederationPrefix: "/first/namespace",
			Capabilities: server_structs.Capabilities{
				Writes:      false,
				PublicReads: false,
				Listings:    true,
				Reads:       true,
				DirectReads: true,
			},
		}
		assert.Equal(t, expectedExport1, exports[0])

		expectedExport2 := OriginExport{
			StoragePrefix:    "/test2",
			FederationPrefix: "/second/namespace",
			Capabilities: server_structs.Capabilities{
				Writes:      false,
				PublicReads: false,
				Listings:    true,
				Reads:       true,
				DirectReads: true,
			},
		}
		assert.Equal(t, expectedExport2, exports[1])
	})

	// When we have a single export volume, we also set a few viper variables that can be
	// used by sections of code that assume a single export. Test that those are set properly
	t.Run("testExportVolumesSingle", func(t *testing.T) {
		defer viper.Reset()
		defer ResetOriginExports()
		exports := setup(t, exportSingleVolumeConfig)
		assert.Len(t, exports, 1, "expected 1 export")

		expectedExport := OriginExport{
			StoragePrefix:    "/test1",
			FederationPrefix: "/first/namespace",
			Capabilities: server_structs.Capabilities{
				Writes:      true,
				PublicReads: true,
				Listings:    false,
				Reads:       true,
				DirectReads: false,
			},
		}
		assert.Equal(t, expectedExport, exports[0])

		// Now check that we properly set the other viper vars we should have
		assert.Equal(t, "/test1", viper.GetString("Origin.StoragePrefix"))
		assert.Equal(t, "/first/namespace", viper.GetString("Origin.FederationPrefix"))
		assert.True(t, viper.GetBool("Origin.EnableReads"))
		assert.True(t, viper.GetBool("Origin.EnableWrites"))
		assert.True(t, viper.GetBool("Origin.EnablePublicReads"))
		assert.False(t, viper.GetBool("Origin.EnableListings"))
		assert.False(t, viper.GetBool("Origin.EnableDirectReads"))
	})

	t.Run("testSingleExportBlock", func(t *testing.T) {
		defer viper.Reset()
		defer ResetOriginExports()
		exports := setup(t, singleExportBlockConfig)
		assert.Len(t, exports, 1, "expected 1 export")

		expectedExport := OriginExport{
			StoragePrefix:    "/test1",
			FederationPrefix: "/first/namespace",
			Capabilities: server_structs.Capabilities{
				Writes:      false,
				PublicReads: true,
				Listings:    false,
				Reads:       true,
				DirectReads: true,
			},
		}
		assert.Equal(t, expectedExport, exports[0])

		// Now check that we properly set the other viper vars we should have
		assert.Equal(t, "/test1", viper.GetString("Origin.StoragePrefix"))
		assert.Equal(t, "/first/namespace", viper.GetString("Origin.FederationPrefix"))
		assert.True(t, viper.GetBool("Origin.EnableReads"))
		assert.False(t, viper.GetBool("Origin.EnableWrites"))
		assert.True(t, viper.GetBool("Origin.EnablePublicReads"))
		assert.False(t, viper.GetBool("Origin.EnableListings"))
		assert.True(t, viper.GetBool("Origin.EnableDirectReads"))
	})

<<<<<<< HEAD
	t.Run("testInvalidExport", func(t *testing.T) {
		viper.Reset()
		defer ResetOriginExports()

		viper.Set("Origin.StorageType", "posix")
		viper.Set("Origin.ExportVolumes", "")
		_, err := GetOriginExports()
		assert.Error(t, err)
		assert.ErrorIs(t, err, ErrInvalidOriginConfig)

		viper.Reset()
		viper.Set("Origin.StorageType", "posix")
		viper.Set("Origin.ExportVolumes", "foo")
		_, err = GetOriginExports()
		require.Error(t, err)
		assert.ErrorIs(t, err, ErrInvalidOriginConfig)

		viper.Reset()
		viper.Set("Origin.StorageType", "blah")
		_, err = GetOriginExports()
		assert.Error(t, err)
		assert.ErrorIs(t, err, ErrUnknownOriginStorageType)
=======
	// S3 tests
	t.Run("testSingleExportValidS3", func(t *testing.T) {
		defer viper.Reset()
		defer ResetOriginExports()

		exports := setup(t, s3envVarMimicConfig)

		assert.Len(t, *exports, 1, "expected 1 export")
		assert.Equal(t, "/my/namespace", (*exports)[0].FederationPrefix, "expected /my/namespace")
		assert.Equal(t, "my-bucket", (*exports)[0].S3Bucket, "expected my-bucket")
		assert.Equal(t, "/path/to/access.key", (*exports)[0].S3AccessKeyfile, "expected /path/to/access.key")
		assert.Equal(t, "/path/to/secret.key", (*exports)[0].S3SecretKeyfile, "expected /path/to/secret.key")

		assert.False(t, (*exports)[0].Capabilities.Writes, "expected no writes")
		assert.True(t, (*exports)[0].Capabilities.PublicReads, "expected public reads")
		assert.False(t, (*exports)[0].Capabilities.Listings, "expected no listings")
		assert.True(t, (*exports)[0].Capabilities.DirectReads, "expected direct reads")
	})

	t.Run("testMultiExportValidS3", func(t *testing.T) {
		defer viper.Reset()
		defer ResetOriginExports()
		exports := setup(t, s3multiExportValidConfig)
		assert.Len(t, *exports, 2, "expected 2 exports")

		expectedExport1 := OriginExport{
			S3Bucket:         "first-bucket",
			FederationPrefix: "/first/namespace",
			Capabilities: server_structs.Capabilities{
				Writes:      true,
				PublicReads: true,
				Listings:    true,
				Reads:       true,
				DirectReads: true,
			},
		}
		assert.Equal(t, expectedExport1, (*exports)[0])

		expectedExport2 := OriginExport{
			S3Bucket:         "second-bucket",
			S3AccessKeyfile:  "/path/to/second/access.key",
			S3SecretKeyfile:  "/path/to/second/secret.key",
			FederationPrefix: "/second/namespace",
			Capabilities: server_structs.Capabilities{
				Writes:      true,
				PublicReads: false,
				Listings:    false,
				Reads:       false,
				DirectReads: false,
			},
		}
		assert.Equal(t, expectedExport2, (*exports)[1])
	})

	t.Run("testExportVolumesValidS3", func(t *testing.T) {
		defer viper.Reset()
		defer ResetOriginExports()
		exports := setup(t, s3exportVolumesValidConfig)
		assert.Len(t, *exports, 2, "expected 2 exports")

		expectedExport1 := OriginExport{
			StoragePrefix:    "/",
			S3Bucket:         "",
			FederationPrefix: "/first/namespace",
			Capabilities: server_structs.Capabilities{
				Writes:      false,
				PublicReads: false,
				Listings:    true,
				Reads:       true,
				DirectReads: true,
			},
		}
		assert.Equal(t, expectedExport1, (*exports)[0])

		expectedExport2 := OriginExport{
			StoragePrefix:    "/",
			S3Bucket:         "my-bucket",
			FederationPrefix: "/second/namespace",
			Capabilities: server_structs.Capabilities{
				Writes:      false,
				PublicReads: false,
				Listings:    true,
				Reads:       true,
				DirectReads: true,
			},
		}
		assert.Equal(t, expectedExport2, (*exports)[1])
	})

	t.Run("testExportVolumesSingleS3", func(t *testing.T) {
		defer viper.Reset()
		defer ResetOriginExports()
		exports := setup(t, s3exportSingleVolumeConfig)
		assert.Len(t, *exports, 1, "expected 1 export")

		expectedExport := OriginExport{
			StoragePrefix:    "/",
			S3Bucket:         "my-bucket",
			S3AccessKeyfile:  "/path/to/access.key",
			S3SecretKeyfile:  "/path/to/secret.key",
			FederationPrefix: "/first/namespace",
			Capabilities: server_structs.Capabilities{
				Writes:      true,
				PublicReads: true,
				Listings:    false,
				Reads:       true,
				DirectReads: false,
			},
		}
		assert.Equal(t, expectedExport, (*exports)[0])

		// Now check that we properly set the other viper vars we should have
		assert.Equal(t, "my-bucket", viper.GetString("Origin.S3Bucket"))
		assert.Equal(t, "/path/to/access.key", viper.GetString("Origin.S3AccessKeyfile"))
		assert.Equal(t, "/path/to/secret.key", viper.GetString("Origin.S3SecretKeyfile"))
		assert.Equal(t, "/first/namespace", viper.GetString("Origin.FederationPrefix"))
		assert.True(t, viper.GetBool("Origin.EnableReads"))
		assert.True(t, viper.GetBool("Origin.EnableWrites"))
		assert.True(t, viper.GetBool("Origin.EnablePublicReads"))
		assert.False(t, viper.GetBool("Origin.EnableListings"))
		assert.False(t, viper.GetBool("Origin.EnableDirectReads"))
	})

	t.Run("testSingleExportBlockS3", func(t *testing.T) {
		defer viper.Reset()
		defer ResetOriginExports()
		exports := setup(t, s3singleExportBlockConfig)
		assert.Len(t, *exports, 1, "expected 1 export")

		expectedExport := OriginExport{
			S3Bucket:         "my-bucket",
			S3AccessKeyfile:  "/path/to/access.key",
			S3SecretKeyfile:  "/path/to/secret.key",
			FederationPrefix: "/first/namespace",
			Capabilities: server_structs.Capabilities{
				Writes:      false,
				PublicReads: true,
				Listings:    false,
				Reads:       true,
				DirectReads: true,
			},
		}
		assert.Equal(t, expectedExport, (*exports)[0])

		// Now check that we properly set the other viper vars we should have
		assert.Equal(t, "my-bucket", viper.GetString("Origin.S3Bucket"))
		assert.Equal(t, "/path/to/access.key", viper.GetString("Origin.S3AccessKeyfile"))
		assert.Equal(t, "/path/to/secret.key", viper.GetString("Origin.S3SecretKeyfile"))
		assert.Equal(t, "/first/namespace", viper.GetString("Origin.FederationPrefix"))
		assert.True(t, viper.GetBool("Origin.EnableReads"))
		assert.False(t, viper.GetBool("Origin.EnableWrites"))
		assert.True(t, viper.GetBool("Origin.EnablePublicReads"))
		assert.False(t, viper.GetBool("Origin.EnableListings"))
		assert.True(t, viper.GetBool("Origin.EnableDirectReads"))
>>>>>>> c0a2083b
	})
}

func TestCheckSentinelLocation(t *testing.T) {
	tmpDir := t.TempDir()
	tempStn := filepath.Join(tmpDir, "mock_sentinel")
	file, err := os.Create(tempStn)
	require.NoError(t, err)
	err = file.Close()
	require.NoError(t, err)

	mockExportNoStn := OriginExport{
		StoragePrefix:    "/foo/bar",
		FederationPrefix: "/demo/foo/bar",
		Capabilities:     server_structs.Capabilities{Reads: true},
	}
	mockExportValidStn := OriginExport{
		StoragePrefix:    tmpDir,
		FederationPrefix: "/demo/foo/bar",
		Capabilities:     server_structs.Capabilities{Reads: true},
		SentinelLocation: "mock_sentinel",
	}
	mockExportInvalidStn := OriginExport{
		StoragePrefix:    tmpDir,
		FederationPrefix: "/demo/foo/bar",
		Capabilities:     server_structs.Capabilities{Reads: true},
		SentinelLocation: "sentinel_dne",
	}

	t.Run("empty-sentinel-return-ok", func(t *testing.T) {
		exports := make([]OriginExport, 0)
		exports = append(exports, mockExportNoStn)
		exports = append(exports, mockExportNoStn)

		ok, err := CheckSentinelLocation(exports)
		assert.NoError(t, err)
		assert.True(t, ok)
	})

	t.Run("valid-sentinel-return-ok", func(t *testing.T) {
		exports := make([]OriginExport, 0)
		exports = append(exports, mockExportNoStn)
		exports = append(exports, mockExportValidStn)

		ok, err := CheckSentinelLocation(exports)
		assert.NoError(t, err)
		assert.True(t, ok)
	})

	t.Run("invalid-sentinel-return-error", func(t *testing.T) {
		exports := make([]OriginExport, 0)
		exports = append(exports, mockExportNoStn)
		exports = append(exports, mockExportValidStn)
		exports = append(exports, mockExportInvalidStn)

		ok, err := CheckSentinelLocation(exports)
		assert.Error(t, err)
		assert.False(t, ok)
	})
}

func runBucketNameTest(t *testing.T, name string, valid bool) {
	t.Run(fmt.Sprintf("testBucketNameValidation-%s", name), func(t *testing.T) {
		err := validateBucketName(name)
		if valid {
			assert.NoError(t, err)
		} else {
			assert.Error(t, err)
		}
	})
}
func TestBucketNameValidation(t *testing.T) {
	// Valid bucket names
	valid := true
	runBucketNameTest(t, "my-bucket", valid)
	runBucketNameTest(t, "my-bucket-123", valid)
	runBucketNameTest(t, "my.bucket", valid)
	runBucketNameTest(t, "my-bucket-123.456", valid)

	// Invalid bucket names
	valid = false
	runBucketNameTest(t, "my_bucket", valid)
	runBucketNameTest(t, "my..bucket", valid)
	runBucketNameTest(t, "my-bucket-123-", valid)
	runBucketNameTest(t, "my-bucket-123.", valid)
	runBucketNameTest(t, "My-BUCKET", valid)
	runBucketNameTest(t, "sthree-bucket", valid)
	runBucketNameTest(t, "my-bucket-123456789012345678901234567890123456789012345678901234567890123412341234123412341234", valid)
	runBucketNameTest(t, "my-bucket-s3alias", valid)
	runBucketNameTest(t, "my-bucket--ol-s3", valid)
}

func runFedPrefixTest(t *testing.T, name string, valid bool) {
	t.Run(fmt.Sprintf("testFedPrefixValidation-%s", name), func(t *testing.T) {
		err := validateFederationPrefix(name)
		if valid {
			assert.NoError(t, err)
		} else {
			assert.Error(t, err)
		}
	})
}
func TestFederationPrefixValidation(t *testing.T) {
	runFedPrefixTest(t, "", false)                 // Test empty prefix
	runFedPrefixTest(t, "noSlashPrefix", false)    // Test prefix without leading '/'
	runFedPrefixTest(t, "/double//slash", false)   // Test prefix with '//'
	runFedPrefixTest(t, "/dotSlash./test", false)  // Test prefix with './'
	runFedPrefixTest(t, "/dotDot..test", false)    // Test prefix with '..'
	runFedPrefixTest(t, "~tilde/test", false)      // Test prefix with leading '~'
	runFedPrefixTest(t, "/dollar$test", false)     // Test prefix with '$'
	runFedPrefixTest(t, "/star*test", false)       // Test prefix with '*'
	runFedPrefixTest(t, "/backslash\\test", false) // Test prefix with '\'
	runFedPrefixTest(t, "/valid/prefix", true)     // Test valid prefix
}<|MERGE_RESOLUTION|>--- conflicted
+++ resolved
@@ -225,9 +225,8 @@
 		assert.True(t, viper.GetBool("Origin.EnableDirectReads"))
 	})
 
-<<<<<<< HEAD
 	t.Run("testInvalidExport", func(t *testing.T) {
-		viper.Reset()
+		defer viper.Reset()
 		defer ResetOriginExports()
 
 		viper.Set("Origin.StorageType", "posix")
@@ -248,7 +247,8 @@
 		_, err = GetOriginExports()
 		assert.Error(t, err)
 		assert.ErrorIs(t, err, ErrUnknownOriginStorageType)
-=======
+	})
+
 	// S3 tests
 	t.Run("testSingleExportValidS3", func(t *testing.T) {
 		defer viper.Reset()
@@ -256,23 +256,23 @@
 
 		exports := setup(t, s3envVarMimicConfig)
 
-		assert.Len(t, *exports, 1, "expected 1 export")
-		assert.Equal(t, "/my/namespace", (*exports)[0].FederationPrefix, "expected /my/namespace")
-		assert.Equal(t, "my-bucket", (*exports)[0].S3Bucket, "expected my-bucket")
-		assert.Equal(t, "/path/to/access.key", (*exports)[0].S3AccessKeyfile, "expected /path/to/access.key")
-		assert.Equal(t, "/path/to/secret.key", (*exports)[0].S3SecretKeyfile, "expected /path/to/secret.key")
-
-		assert.False(t, (*exports)[0].Capabilities.Writes, "expected no writes")
-		assert.True(t, (*exports)[0].Capabilities.PublicReads, "expected public reads")
-		assert.False(t, (*exports)[0].Capabilities.Listings, "expected no listings")
-		assert.True(t, (*exports)[0].Capabilities.DirectReads, "expected direct reads")
+		assert.Len(t, exports, 1, "expected 1 export")
+		assert.Equal(t, "/my/namespace", exports[0].FederationPrefix, "expected /my/namespace")
+		assert.Equal(t, "my-bucket", exports[0].S3Bucket, "expected my-bucket")
+		assert.Equal(t, "/path/to/access.key", exports[0].S3AccessKeyfile, "expected /path/to/access.key")
+		assert.Equal(t, "/path/to/secret.key", exports[0].S3SecretKeyfile, "expected /path/to/secret.key")
+
+		assert.False(t, exports[0].Capabilities.Writes, "expected no writes")
+		assert.True(t, exports[0].Capabilities.PublicReads, "expected public reads")
+		assert.False(t, exports[0].Capabilities.Listings, "expected no listings")
+		assert.True(t, exports[0].Capabilities.DirectReads, "expected direct reads")
 	})
 
 	t.Run("testMultiExportValidS3", func(t *testing.T) {
 		defer viper.Reset()
 		defer ResetOriginExports()
 		exports := setup(t, s3multiExportValidConfig)
-		assert.Len(t, *exports, 2, "expected 2 exports")
+		assert.Len(t, exports, 2, "expected 2 exports")
 
 		expectedExport1 := OriginExport{
 			S3Bucket:         "first-bucket",
@@ -285,7 +285,7 @@
 				DirectReads: true,
 			},
 		}
-		assert.Equal(t, expectedExport1, (*exports)[0])
+		assert.Equal(t, expectedExport1, exports[0])
 
 		expectedExport2 := OriginExport{
 			S3Bucket:         "second-bucket",
@@ -300,14 +300,14 @@
 				DirectReads: false,
 			},
 		}
-		assert.Equal(t, expectedExport2, (*exports)[1])
+		assert.Equal(t, expectedExport2, exports[1])
 	})
 
 	t.Run("testExportVolumesValidS3", func(t *testing.T) {
 		defer viper.Reset()
 		defer ResetOriginExports()
 		exports := setup(t, s3exportVolumesValidConfig)
-		assert.Len(t, *exports, 2, "expected 2 exports")
+		assert.Len(t, exports, 2, "expected 2 exports")
 
 		expectedExport1 := OriginExport{
 			StoragePrefix:    "/",
@@ -321,7 +321,7 @@
 				DirectReads: true,
 			},
 		}
-		assert.Equal(t, expectedExport1, (*exports)[0])
+		assert.Equal(t, expectedExport1, exports[0])
 
 		expectedExport2 := OriginExport{
 			StoragePrefix:    "/",
@@ -335,14 +335,14 @@
 				DirectReads: true,
 			},
 		}
-		assert.Equal(t, expectedExport2, (*exports)[1])
+		assert.Equal(t, expectedExport2, exports[1])
 	})
 
 	t.Run("testExportVolumesSingleS3", func(t *testing.T) {
 		defer viper.Reset()
 		defer ResetOriginExports()
 		exports := setup(t, s3exportSingleVolumeConfig)
-		assert.Len(t, *exports, 1, "expected 1 export")
+		assert.Len(t, exports, 1, "expected 1 export")
 
 		expectedExport := OriginExport{
 			StoragePrefix:    "/",
@@ -358,7 +358,7 @@
 				DirectReads: false,
 			},
 		}
-		assert.Equal(t, expectedExport, (*exports)[0])
+		assert.Equal(t, expectedExport, exports[0])
 
 		// Now check that we properly set the other viper vars we should have
 		assert.Equal(t, "my-bucket", viper.GetString("Origin.S3Bucket"))
@@ -376,7 +376,7 @@
 		defer viper.Reset()
 		defer ResetOriginExports()
 		exports := setup(t, s3singleExportBlockConfig)
-		assert.Len(t, *exports, 1, "expected 1 export")
+		assert.Len(t, exports, 1, "expected 1 export")
 
 		expectedExport := OriginExport{
 			S3Bucket:         "my-bucket",
@@ -391,7 +391,7 @@
 				DirectReads: true,
 			},
 		}
-		assert.Equal(t, expectedExport, (*exports)[0])
+		assert.Equal(t, expectedExport, exports[0])
 
 		// Now check that we properly set the other viper vars we should have
 		assert.Equal(t, "my-bucket", viper.GetString("Origin.S3Bucket"))
@@ -403,7 +403,6 @@
 		assert.True(t, viper.GetBool("Origin.EnablePublicReads"))
 		assert.False(t, viper.GetBool("Origin.EnableListings"))
 		assert.True(t, viper.GetBool("Origin.EnableDirectReads"))
->>>>>>> c0a2083b
 	})
 }
 
