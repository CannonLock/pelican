--- conflicted
+++ resolved
@@ -30,13 +30,8 @@
 	}
 )
 
-<<<<<<< HEAD
-func (server *CacheServer) CreateAdvertisement(name string, originUrl string, originWebUrl string) (common.OriginAdvertise, error) {
-	ad := common.OriginAdvertise{
-=======
-func (server *CacheServer) CreateAdvertisement(name string, originUrl string, originWebUrl string) (director.OriginAdvertiseV2, error) {
-	ad := director.OriginAdvertiseV2{
->>>>>>> bb3e0db5
+func (server *CacheServer) CreateAdvertisement(name string, originUrl string, originWebUrl string) (common.OriginAdvertiseV2, error) {
+	ad := common.OriginAdvertiseV2{
 		Name:       name,
 		DataURL:    originUrl,
 		WebURL:     originWebUrl,
