--- conflicted
+++ resolved
@@ -487,7 +487,6 @@
 		return
 	}
 
-<<<<<<< HEAD
 	if validCF, err := validateCustomFields(ns.CustomFields, true); !validCF {
 		if !validCF && err != nil {
 			ctx.JSON(http.StatusBadRequest, gin.H{"error": fmt.Sprintf("Invalid custom fields: %v", err)})
@@ -496,12 +495,6 @@
 			ctx.JSON(http.StatusBadRequest, gin.H{"error": "Invalid custom fields without a validation error returned"})
 			return
 		}
-=======
-	validCF, err := validateCustomFields(ns.CustomFields, true)
-	if !validCF && err != nil {
-		ctx.JSON(http.StatusBadRequest, gin.H{"error": fmt.Sprintf("Invalid custom fields: %v", err)})
-		return
->>>>>>> 3dffcabf
 	}
 
 	if !isUpdate { // Create
