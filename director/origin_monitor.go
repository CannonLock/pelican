--- conflicted
+++ resolved
@@ -153,47 +153,6 @@
 	}
 	ticker := time.NewTicker(customInterval)
 
-<<<<<<< HEAD
-	egrp, ok := ctx.Value(config.EgrpKey).(*errgroup.Group)
-	if !ok {
-		egrp = &errgroup.Group{}
-	}
-
-	egrp.Go(func() error {
-		defer ticker.Stop()
-
-		for {
-			select {
-			case <-ctx.Done():
-				log.Debug(fmt.Sprintf("End director test cycle for origin: %s at %s", originName, originUrl))
-
-				metrics.PelicanDirectorActiveFileTransferTestSuite.With(
-					prometheus.Labels{
-						"server_name": originName, "server_web_url": originWebUrl, "server_type": string(originAd.Type),
-					}).Dec()
-
-				return nil
-			case <-ticker.C:
-				log.Debug(fmt.Sprintf("Starting a new Director test cycle for origin: %s at %s", originName, originUrl))
-				fileTests := utils.TestFileTransferImpl{}
-				ok, err := fileTests.RunTests(ctx, originUrl, originUrl, "", utils.DirectorFileTest)
-				if ok && err == nil {
-					log.Debugln("Director file transfer test cycle succeeded at", time.Now().Format(time.UnixDate), " for origin: ", originUrl)
-					if err := reportStatusToOrigin(ctx, originWebUrl, "ok", "Director test cycle succeeded at "+time.Now().Format(time.RFC3339)); err != nil {
-						log.Warningln("Failed to report director test result to origin:", err)
-						metrics.PelicanDirectorFileTransferTestsRuns.With(
-							prometheus.Labels{
-								"server_name": originName, "server_web_url": originWebUrl, "server_type": string(originAd.Type), "status": string(metrics.FTXTestSucceeded), "report_status": string(metrics.FTXTestFailed),
-							},
-						).Inc()
-					} else {
-						metrics.PelicanDirectorFileTransferTestsRuns.With(
-							prometheus.Labels{
-								"server_name": originName, "server_web_url": originWebUrl, "server_type": string(originAd.Type), "status": string(metrics.FTXTestSucceeded), "report_status": string(metrics.FTXTestSucceeded),
-							},
-						).Inc()
-					}
-=======
 	defer ticker.Stop()
 
 	for {
@@ -210,7 +169,7 @@
 		case <-ticker.C:
 			log.Debug(fmt.Sprintf("Starting a director test cycle for origin: %s at %s", originName, originUrl))
 			fileTests := utils.TestFileTransferImpl{}
-			ok, err := fileTests.RunTests(ctx, originUrl, "", utils.DirectorFileTest)
+			ok, err := fileTests.RunTests(ctx, originUrl, originUrl, "", utils.DirectorFileTest)
 			if ok && err == nil {
 				log.Debugln("Director file transfer test cycle succeeded at", time.Now().Format(time.UnixDate), " for origin: ", originUrl)
 				if err := reportStatusToOrigin(ctx, originWebUrl, "ok", "Director test cycle succeeded at "+time.Now().Format(time.RFC3339)); err != nil {
@@ -220,7 +179,6 @@
 							"server_name": originName, "server_web_url": originWebUrl, "server_type": string(originAd.Type), "status": string(metrics.FTXTestSucceeded), "report_status": string(metrics.FTXTestFailed),
 						},
 					).Inc()
->>>>>>> e42e54de
 				} else {
 					metrics.PelicanDirectorFileTransferTestsRuns.With(
 						prometheus.Labels{
