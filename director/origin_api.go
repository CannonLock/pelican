/***************************************************************
 *
 * Copyright (C) 2023, Pelican Project, Morgridge Institute for Research
 *
 * Licensed under the Apache License, Version 2.0 (the "License"); you
 * may not use this file except in compliance with the License.  You may
 * obtain a copy of the License at
 *
 *    http://www.apache.org/licenses/LICENSE-2.0
 *
 * Unless required by applicable law or agreed to in writing, software
 * distributed under the License is distributed on an "AS IS" BASIS,
 * WITHOUT WARRANTIES OR CONDITIONS OF ANY KIND, either express or implied.
 * See the License for the specific language governing permissions and
 * limitations under the License.
 *
 ***************************************************************/

package director

import (
	"bytes"
	"context"
	"encoding/json"
	"fmt"
	"io"
	"net/http"
	"net/url"
	"strings"
	"sync"
	"time"

	"github.com/jellydator/ttlcache/v3"
	"github.com/lestrrat-go/jwx/v2/jwa"
	"github.com/lestrrat-go/jwx/v2/jwk"
	"github.com/lestrrat-go/jwx/v2/jwt"
	"github.com/pkg/errors"
	log "github.com/sirupsen/logrus"

	"github.com/pelicanplatform/pelican/config"
	"github.com/pelicanplatform/pelican/param"
	"github.com/pelicanplatform/pelican/token_scopes"
	"github.com/pelicanplatform/pelican/utils"
)

type (
<<<<<<< HEAD
	OriginAdvertiseV2 struct {
		Name       string          `json:"name"`
		DataURL    string          `json:"data-url" binding:"required"`
		WebURL     string          `json:"web-url,omitempty"`
		BrokerURL  string          `json:"broker-url,omitempty"`
		Caps       Capabilities    `json:"capabilities"`
		Namespaces []NamespaceAdV2 `json:"namespaces"`
		Issuer     []TokenIssuer   `json:"token-issuer"`
	}

	OriginAdvertiseV1 struct {
		Name               string          `json:"name"`
		URL                string          `json:"url" binding:"required"` // This is the url for origin's XRootD service and file transfer
		WebURL             string          `json:"web_url,omitempty"`      // This is the url for origin's web engine and APIs
		Namespaces         []NamespaceAdV1 `json:"namespaces"`
		EnableWrite        bool            `json:"enablewrite"`
		EnableFallbackRead bool            `json:"enable-fallback-read"` // True if the origin will allow direct client reads when no caches are available
	}

=======
>>>>>>> cbb057c3
	checkStatusReq struct {
		Prefix string `json:"prefix"`
	}

	checkStatusRes struct {
		Approved bool `json:"approved"`
	}
)

// Create interface
// Add it to namespacekeys in place of jwk.cache
type NamespaceCache interface {
	Register(u string, options ...jwk.RegisterOption) error
	Get(ctx context.Context, u string) (jwk.Set, error)
}

var (
	namespaceKeys      = ttlcache.New[string, NamespaceCache](ttlcache.WithTTL[string, NamespaceCache](15 * time.Minute))
	namespaceKeysMutex = sync.RWMutex{}

	adminApprovalErr error
)

func checkNamespaceStatus(prefix string, registryWebUrlStr string) (bool, error) {
	registryUrl, err := url.Parse(registryWebUrlStr)
	if err != nil {
		return false, err
	}
	reqUrl := registryUrl.JoinPath("/api/v1.0/registry/checkNamespaceStatus")

	reqBody := checkStatusReq{Prefix: prefix}
	reqByte, err := json.Marshal(reqBody)
	if err != nil {
		return false, err
	}
	client := http.Client{Transport: config.GetTransport()}
	req, err := http.NewRequest("POST", reqUrl.String(), bytes.NewBuffer(reqByte))
	req.Header.Add("Content-Type", "application/json")
	if err != nil {
		return false, err
	}

	res, err := client.Do(req)
	if err != nil {
		return false, err
	}

	if res.StatusCode != 200 {
		if res.StatusCode == 404 {
			// This is when we hit a legacy OSDF registry (or Pelican registry <= 7.4.0) which doesn't have such endpoint
			log.Warningf("Request %q hit 404, either it's an OSDF registry or Pelican registry <= 7.4.0. Fallback to return true for approval status check", reqUrl.String())
			return true, nil
		} else {
			return false, errors.New(fmt.Sprintf("Server error with status code %d", res.StatusCode))
		}
	}

	resBody := checkStatusRes{}
	bodyByte, err := io.ReadAll(res.Body)
	if err != nil {
		return false, err
	}

	if err := json.Unmarshal(bodyByte, &resBody); err != nil {
		return false, err
	}

	return resBody.Approved, nil
}

// Given a token and a location in the namespace to advertise in,
// see if the entity is authorized to advertise an origin for the
// namespace
func VerifyAdvertiseToken(ctx context.Context, token, namespace string) (bool, error) {
	issuerUrl, err := GetNSIssuerURL(namespace)
	if err != nil {
		return false, err
	}

	keyLoc, err := GetJWKSURLFromIssuerURL(issuerUrl)
	if err != nil {
		return false, err
	}

	var ar NamespaceCache

	// defer statements are scoped to function, not lexical enclosure,
	// which is why we wrap these defer statements in anon funcs
	func() {
		namespaceKeysMutex.RLock()
		defer namespaceKeysMutex.RUnlock()
		item := namespaceKeys.Get(namespace)
		if item != nil {
			if !item.IsExpired() {
				ar = item.Value()
			}
		}
	}()
	regUrlStr := param.Federation_RegistryUrl.GetString()
	approved, err := checkNamespaceStatus(namespace, regUrlStr)
	if err != nil {
		return false, errors.Wrap(err, "Failed to check namespace approval status")
	}
	if !approved {
		adminApprovalErr = errors.New(namespace + " has not been approved by an administrator.")
		return false, adminApprovalErr
	}
	if ar == nil {
		ar = jwk.NewCache(ctx)
		client := &http.Client{Transport: config.GetTransport()}
		if err = ar.Register(keyLoc, jwk.WithMinRefreshInterval(15*time.Minute), jwk.WithHTTPClient(client)); err != nil {
			return false, err
		}
		namespaceKeysMutex.Lock()
		defer namespaceKeysMutex.Unlock()

		customTTL := param.Director_AdvertisementTTL.GetDuration()
		if customTTL == 0 {
			namespaceKeys.Set(namespace, ar, ttlcache.DefaultTTL)
		} else {
			namespaceKeys.Set(namespace, ar, customTTL)
		}

	}
	log.Debugln("Attempting to fetch keys from ", keyLoc)
	keyset, err := ar.Get(ctx, keyLoc)

	if err != nil {
		return false, err
	}

	tok, err := jwt.Parse([]byte(token), jwt.WithKeySet(keyset), jwt.WithValidate(true))
	if err != nil {
		return false, err
	}

	scope_any, present := tok.Get("scope")
	if !present {
		return false, errors.New("No scope is present; required to advertise to director")
	}
	scope, ok := scope_any.(string)
	if !ok {
		return false, errors.New("scope claim in token is not string-valued")
	}

	scopes := strings.Split(scope, " ")

	for _, scope := range scopes {
		if scope == token_scopes.Pelican_Advertise.String() {
			return true, nil
		}
	}
	return false, nil
}

// Verify that a token received is a valid token from director
func VerifyDirectorTestReportToken(strToken string) (bool, error) {
	directorURL := param.Federation_DirectorUrl.GetString()
	token, err := jwt.Parse([]byte(strToken), jwt.WithVerify(false))
	if err != nil {
		return false, err
	}

	if directorURL != token.Issuer() {
		return false, errors.Errorf("Token issuer is not a director")
	}

	key, err := utils.LoadDirectorPublicKey()
	if err != nil {
		return false, err
	}

	tok, err := jwt.Parse([]byte(strToken), jwt.WithKey(jwa.ES256, key), jwt.WithValidate(true))
	if err != nil {
		return false, err
	}

	scope_any, present := tok.Get("scope")
	if !present {
		return false, errors.New("No scope is present; required to advertise to director")
	}
	scope, ok := scope_any.(string)
	if !ok {
		return false, errors.New("scope claim in token is not string-valued")
	}

	scopes := strings.Split(scope, " ")

	for _, scope := range scopes {
		if scope == token_scopes.Pelican_DirectorTestReport.String() {
			return true, nil
		}
	}
	return false, nil
}

// For a given prefix, get the prefix's issuer URL, where we consider that the openid endpoint
// we use to look up a key location. Note that this is NOT the same as the issuer key -- to
// find that, follow openid-style discovery using the issuer URL as a base.
func GetNSIssuerURL(prefix string) (string, error) {
	if prefix == "" || !strings.HasPrefix(prefix, "/") {
		return "", errors.New(fmt.Sprintf("the prefix \"%s\" is invalid", prefix))
	}
	registryUrlStr := param.Federation_RegistryUrl.GetString()
	if registryUrlStr == "" {
		return "", errors.New("federation registry URL is not set and was not discovered")
	}
	registryUrl, err := url.Parse(registryUrlStr)
	if err != nil {
		return "", err
	}

	registryUrl.Path, err = url.JoinPath(registryUrl.Path, "api", "v1.0", "registry", prefix)

	if err != nil {
		return "", errors.Wrapf(err, "failed to construct openid-configuration lookup URL for prefix %s", prefix)
	}
	return registryUrl.String(), nil
}

// Given an issuer url, lookup the JWKS URL from the openid-configuration
// For example, if the issuer URL is https://registry.com:8446/api/v1.0/registry/test-namespace,
// this function will return the key indicated by the openid-configuration JSON hosted at
// https://registry.com:8446/api/v1.0/registry/test-namespace/.well-known/openid-configuration.
func GetJWKSURLFromIssuerURL(issuerUrl string) (string, error) {
	// Get/parse the openid-configuration JSON to lookup key location
	issOpenIDUrl, err := url.Parse(issuerUrl)
	if err != nil {
		return "", errors.Wrap(err, "failed to parse issuer URL")
	}
	issOpenIDUrl.Path, _ = url.JoinPath(issOpenIDUrl.Path, ".well-known", "openid-configuration")

	client := &http.Client{Transport: config.GetTransport()}
	openIDCfg, err := client.Get(issOpenIDUrl.String())
	if err != nil {
		return "", errors.Wrapf(err, "failed to lookup openid-configuration for issuer %s", issuerUrl)
	}
	defer openIDCfg.Body.Close()

	// If we hit an old registry, it may not have the openid-configuration. In that case, we fallback to the old
	// behavior of looking for the key directly at the issuer URL.
	if openIDCfg.StatusCode == http.StatusNotFound {
		oldKeyLoc, err := url.JoinPath(issuerUrl, ".well-known", "issuer.jwks")
		if err != nil {
			return "", errors.Wrapf(err, "failed to construct key lookup URL for issuer %s", issuerUrl)
		}
		return oldKeyLoc, nil
	}

	body, err := io.ReadAll(openIDCfg.Body)
	if err != nil {
		return "", errors.Wrapf(err, "failed to read response body from %s", issuerUrl)
	}

	var openIDCfgMap map[string]string
	err = json.Unmarshal(body, &openIDCfgMap)
	if err != nil {
		return "", errors.Wrapf(err, "failed to unmarshal openid-configuration for issuer %s", issuerUrl)
	}

	if keyLoc, ok := openIDCfgMap["jwks_uri"]; ok {
		return keyLoc, nil
	} else {
		return "", errors.New(fmt.Sprintf("no key found in openid-configuration for issuer %s", issuerUrl))
	}
}<|MERGE_RESOLUTION|>--- conflicted
+++ resolved
@@ -44,28 +44,6 @@
 )
 
 type (
-<<<<<<< HEAD
-	OriginAdvertiseV2 struct {
-		Name       string          `json:"name"`
-		DataURL    string          `json:"data-url" binding:"required"`
-		WebURL     string          `json:"web-url,omitempty"`
-		BrokerURL  string          `json:"broker-url,omitempty"`
-		Caps       Capabilities    `json:"capabilities"`
-		Namespaces []NamespaceAdV2 `json:"namespaces"`
-		Issuer     []TokenIssuer   `json:"token-issuer"`
-	}
-
-	OriginAdvertiseV1 struct {
-		Name               string          `json:"name"`
-		URL                string          `json:"url" binding:"required"` // This is the url for origin's XRootD service and file transfer
-		WebURL             string          `json:"web_url,omitempty"`      // This is the url for origin's web engine and APIs
-		Namespaces         []NamespaceAdV1 `json:"namespaces"`
-		EnableWrite        bool            `json:"enablewrite"`
-		EnableFallbackRead bool            `json:"enable-fallback-read"` // True if the origin will allow direct client reads when no caches are available
-	}
-
-=======
->>>>>>> cbb057c3
 	checkStatusReq struct {
 		Prefix string `json:"prefix"`
 	}
