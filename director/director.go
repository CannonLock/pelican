/***************************************************************
 *
 * Copyright (C) 2024, Pelican Project, Morgridge Institute for Research
 *
 * Licensed under the Apache License, Version 2.0 (the "License"); you
 * may not use this file except in compliance with the License.  You may
 * obtain a copy of the License at
 *
 *    http://www.apache.org/licenses/LICENSE-2.0
 *
 * Unless required by applicable law or agreed to in writing, software
 * distributed under the License is distributed on an "AS IS" BASIS,
 * WITHOUT WARRANTIES OR CONDITIONS OF ANY KIND, either express or implied.
 * See the License for the specific language governing permissions and
 * limitations under the License.
 *
 ***************************************************************/

package director

import (
	"context"
	"fmt"
	"net/http"
	"net/netip"
	"net/url"
	"path"
	"regexp"
	"strconv"
	"strings"
	"sync"

	"github.com/gin-gonic/gin"
	"github.com/gin-gonic/gin/binding"
	"github.com/hashicorp/go-version"
	"github.com/pkg/errors"
	log "github.com/sirupsen/logrus"
	"golang.org/x/sync/errgroup"

	"github.com/pelicanplatform/pelican/param"
	"github.com/pelicanplatform/pelican/server_structs"
	"github.com/pelicanplatform/pelican/token"
	"github.com/pelicanplatform/pelican/token_scopes"
)

type (
	// status of director-based health tests to origins and caches
	HealthTestStatus string

<<<<<<< HEAD
	// Prometheus HTTP discovery endpoint struct, used by director
	// to dynamically return available origin/cache servers for Prometheus to scrape
	PromDiscoveryItem struct {
		Targets []string          `json:"targets"`
		Labels  map[string]string `json:"labels"`
=======
	listServerResponse struct {
		Name         string            `json:"name"`
		AuthURL      string            `json:"authUrl"`
		BrokerURL    string            `json:"brokerUrl"`
		URL          string            `json:"url"`    // This is server's XRootD URL for file transfer
		WebURL       string            `json:"webUrl"` // This is server's Web interface and API
		Type         common.ServerType `json:"type"`
		Latitude     float64           `json:"latitude"`
		Longitude    float64           `json:"longitude"`
		Writes       bool              `json:"enableWrite"`
		DirectReads  bool              `json:"enableFallbackRead"`
		Filtered     bool              `json:"filtered"`
		FilteredType filterType        `json:"filteredType"`
		Status       HealthTestStatus  `json:"status"`
>>>>>>> adf09249
	}

	// Util struct to keep track of director-based health tests it created
	healthTestUtil struct {
		ErrGrp        *errgroup.Group
		ErrGrpContext context.Context
		Cancel        context.CancelFunc
		Status        HealthTestStatus
	}

	// Util struct to keep track of `stat` call the director made to the origins
	originStatUtil struct {
		Context  context.Context
		Cancel   context.CancelFunc
		Errgroup *errgroup.Group
	}
)

const (
	HealthStatusUnknown HealthTestStatus = "Unknown"
	HealthStatusInit    HealthTestStatus = "Initializing"
	HealthStatusOK      HealthTestStatus = "OK"
	HealthStatusError   HealthTestStatus = "Error"
)

var (
	minClientVersion, _  = version.NewVersion("7.0.0")
	minOriginVersion, _  = version.NewVersion("7.0.0")
	minCacheVersion, _   = version.NewVersion("7.3.0")
	healthTestUtils      = make(map[server_structs.ServerAd]*healthTestUtil)
	healthTestUtilsMutex = sync.RWMutex{}

	originStatUtils      = make(map[url.URL]originStatUtil)
	originStatUtilsMutex = sync.RWMutex{}
)

func getRedirectURL(reqPath string, ad server_structs.ServerAd, requiresAuth bool) (redirectURL url.URL) {
	var serverURL url.URL
	if requiresAuth {
		serverURL = ad.AuthURL
	} else {
		serverURL = ad.URL
	}
	reqPath = path.Clean("/" + reqPath)
	if requiresAuth {
		redirectURL.Scheme = "https"
	} else {
		redirectURL.Scheme = "http"
	}
	redirectURL.Host = serverURL.Host
	redirectURL.Path = reqPath
	return
}

func getRealIP(ginCtx *gin.Context) (ipAddr netip.Addr, err error) {
	ip_addr_list := ginCtx.Request.Header["X-Real-Ip"]
	if len(ip_addr_list) == 0 {
		ipAddr, err = netip.ParseAddr(ginCtx.RemoteIP())
		return
	} else {
		ipAddr, err = netip.ParseAddr(ip_addr_list[0])
		return
	}
}

// Calculate the depth attribute of Link header given the path to the file
// and the prefix of the namespace that can serve the file
//
// Ref: https://www.rfc-editor.org/rfc/rfc6249.html#section-3.4
func getLinkDepth(filepath, prefix string) (int, error) {
	if filepath == "" || prefix == "" {
		return 0, errors.New("either filepath or prefix is an empty path")
	}
	if !strings.HasPrefix(filepath, prefix) {
		return 0, errors.New("filepath does not contain the prefix")
	}
	// We want to remove shared prefix between filepath and prefix, then split the remaining string by slash.
	// To make the final calculation easier, we also remove the head slash from the file path.
	// e.g. filepath = /foo/bar/barz.txt   prefix = /foo
	// we want commonPath = bar/barz.txt
	if !strings.HasSuffix(prefix, "/") && prefix != "/" {
		prefix += "/"
	}
	commonPath := strings.TrimPrefix(filepath, prefix)
	pathDepth := len(strings.Split(commonPath, "/"))
	return pathDepth, nil
}

func getAuthzEscaped(req *http.Request) (authzEscaped string) {
	if authzQuery := req.URL.Query()["authz"]; len(authzQuery) > 0 {
		authzEscaped = authzQuery[0]
		// if the authz URL query is coming from XRootD, it probably has a "Bearer " tacked in front
		// even though it's coming via a URL
		authzEscaped = strings.TrimPrefix(authzEscaped, "Bearer ")
	} else if authzHeader := req.Header["Authorization"]; len(authzHeader) > 0 {
		authzEscaped = strings.TrimPrefix(authzHeader[0], "Bearer ")
		authzEscaped = url.QueryEscape(authzEscaped)
	}
	return
}

func getFinalRedirectURL(rurl url.URL, authzEscaped string) string {
	if len(authzEscaped) > 0 {
		if len(rurl.RawQuery) > 0 {
			rurl.RawQuery += "&"
		}
		rurl.RawQuery += "authz=" + authzEscaped
	}
	return rurl.String()
}

func versionCompatCheck(ginCtx *gin.Context) error {
	// Check that the version of whichever service (eg client, origin, etc) is talking to the Director
	// is actually something the Director thinks it can communicate with

	// The service/version is sent via User-Agent header in the form "pelican-<service>/<version>"
	userAgentSlc := ginCtx.Request.Header["User-Agent"]
	if len(userAgentSlc) < 1 {
		return errors.New("No user agent could be found")
	}

	// gin gives us a slice of user agents. Since pelican services should only ever
	// send one UA, assume that it is the 0-th element of the slice.
	userAgent := userAgentSlc[0]

	// Make sure we're working with something that's formatted the way we expect. If we
	// don't match, then we're definitely not coming from one of the services, so we
	// let things go without an error. Maybe someone is using curl?
	uaRegExp := regexp.MustCompile(`^pelican-[^\/]+\/\d+\.\d+\.\d+`)
	if matches := uaRegExp.MatchString(userAgent); !matches {
		return nil
	}

	userAgentSplit := strings.Split(userAgent, "/")
	// Grab the actual service/version that's using the Director. There may be different versioning
	// requirements between origins, clients, and other services.
	service := (strings.Split(userAgentSplit[0], "-"))[1]
	reqVerStr := userAgentSplit[1]
	reqVer, err := version.NewVersion(reqVerStr)
	if err != nil {
		return errors.Wrapf(err, "Could not parse service version as a semantic version: %s\n", reqVerStr)
	}

	var minCompatVer *version.Version
	switch service {
	case "client":
		minCompatVer = minClientVersion
	case "origin":
		minCompatVer = minOriginVersion
	case "cache":
		minCompatVer = minCacheVersion
	default:
		return errors.Errorf("Invalid version format. The director does not support your %s version (%s).", service, reqVer.String())
	}

	if reqVer.LessThan(minCompatVer) {
		return errors.Errorf("The director does not support your %s version (%s). Please update to %s or newer.", service, reqVer.String(), minCompatVer.String())
	}

	return nil
}

func redirectToCache(ginCtx *gin.Context) {
	err := versionCompatCheck(ginCtx)
	if err != nil {
		log.Warningf("A version incompatibility was encountered while redirecting to a cache and no response was served: %v", err)
		ginCtx.JSON(http.StatusInternalServerError, gin.H{"error": "Incompatible versions detected: " + fmt.Sprintf("%v", err)})
		return
	}

	reqPath := path.Clean("/" + ginCtx.Request.URL.Path)
	reqPath = strings.TrimPrefix(reqPath, "/api/v1.0/director/object")
	ipAddr, err := getRealIP(ginCtx)
	if err != nil {
		log.Errorln("Error in getRealIP:", err)
		ginCtx.String(http.StatusInternalServerError, "Internal error: Unable to determine client IP")
		return
	}

	authzBearerEscaped := getAuthzEscaped(ginCtx.Request)

	namespaceAd, originAds, cacheAds := getAdsForPath(reqPath)
	// if GetAdsForPath doesn't find any ads because the prefix doesn't exist, we should
	// report the lack of path first -- this is most important for the user because it tells them
	// they're trying to get an object that simply doesn't exist
	if namespaceAd.Path == "" {
		ginCtx.String(404, "No namespace found for path. Either it doesn't exist, or the Director is experiencing problems\n")
		return
	}
	// if err != nil, depth == 0, which is the default value for depth
	// so we can use it as the value for the header even with err
	depth, err := getLinkDepth(reqPath, namespaceAd.Path)
	if err != nil {
		log.Errorf("Failed to get depth attribute for the redirecting request to %q, with best match namespace prefix %q", reqPath, namespaceAd.Path)
	}
	// If the namespace prefix DOES exist, then it makes sense to say we couldn't find a valid cache.
	if len(cacheAds) == 0 {
		for _, originAd := range originAds {
			if originAd.DirectReads {
				cacheAds = append(cacheAds, originAd)
				break
			}
		}
		if len(cacheAds) == 0 {
			ginCtx.String(http.StatusNotFound, "No cache found for path")
			return
		}
	} else {
		cacheAds, err = sortServers(ipAddr, cacheAds)
		if err != nil {
			log.Error("Error determining server ordering for cacheAds: ", err)
			ginCtx.String(http.StatusInternalServerError, "Failed to determine server ordering")
			return
		}
	}
	redirectURL := getRedirectURL(reqPath, cacheAds[0], !namespaceAd.Caps.PublicReads)

	linkHeader := ""
	first := true
	for idx, ad := range cacheAds {
		if first {
			first = false
		} else {
			linkHeader += ", "
		}
		redirectURL := getRedirectURL(reqPath, ad, !namespaceAd.Caps.PublicReads)
		linkHeader += fmt.Sprintf(`<%s>; rel="duplicate"; pri=%d; depth=%d`, redirectURL.String(), idx+1, depth)
	}
	ginCtx.Writer.Header()["Link"] = []string{linkHeader}
	if len(namespaceAd.Issuer) != 0 {

		issStrings := []string{}
		for _, tokIss := range namespaceAd.Issuer {
			issStrings = append(issStrings, "issuer="+tokIss.IssuerUrl.String())
		}
		ginCtx.Writer.Header()["X-Pelican-Authorization"] = issStrings
	}

	if len(namespaceAd.Generation) != 0 {
		tokenGen := ""
		first := true
		hdrVals := []string{namespaceAd.Generation[0].CredentialIssuer.String(), fmt.Sprint(namespaceAd.Generation[0].MaxScopeDepth), string(namespaceAd.Generation[0].Strategy)}
		for idx, hdrKey := range []string{"issuer", "max-scope-depth", "strategy"} {
			hdrVal := hdrVals[idx]
			if hdrVal == "" {
				continue
			}
			if !first {
				tokenGen += ", "
			}
			first = false
			tokenGen += hdrKey + "=" + hdrVal
		}
<<<<<<< HEAD
		if tokenGen != "" {
			ginCtx.Writer.Header()["X-Pelican-Token-Generation"] = []string{tokenGen}
=======
		filtered, ft := checkFilter(server.Name)
		res := listServerResponse{
			Name:         server.Name,
			BrokerURL:    server.BrokerURL.String(),
			AuthURL:      server.AuthURL.String(),
			URL:          server.URL.String(),
			WebURL:       server.WebURL.String(),
			Type:         server.Type,
			Latitude:     server.Latitude,
			Longitude:    server.Longitude,
			Writes:       server.Writes,
			DirectReads:  server.DirectReads,
			Filtered:     filtered,
			FilteredType: ft,
			Status:       healthStatus,
>>>>>>> adf09249
		}
	}

	var colUrl string
	if namespaceAd.PublicRead {
		colUrl = originAds[0].URL.String()
	} else {
		colUrl = originAds[0].AuthURL.String()
	}
	ginCtx.Writer.Header()["X-Pelican-Namespace"] = []string{fmt.Sprintf("namespace=%s, require-token=%v, collections-url=%s",
		namespaceAd.Path, !namespaceAd.PublicRead, colUrl)}

	// Note we only append the `authz` query parameter in the case of the redirect response and not the
	// duplicate link metadata above.  This is purposeful: the Link header might get too long if we repeat
	// the token 20 times for 20 caches.  This means a "normal HTTP client" will correctly redirect but
	// anything parsing the `Link` header for metalinks will need logic for redirecting appropriately.
	ginCtx.Redirect(307, getFinalRedirectURL(redirectURL, authzBearerEscaped))
}

func redirectToOrigin(ginCtx *gin.Context) {
	err := versionCompatCheck(ginCtx)
	if err != nil {
		log.Warningf("A version incompatibility was encountered while redirecting to an origin and no response was served: %v", err)
		ginCtx.JSON(http.StatusInternalServerError, gin.H{"error": "Incompatible versions detected: " + fmt.Sprintf("%v", err)})
		return
	}

	reqPath := path.Clean("/" + ginCtx.Request.URL.Path)
	reqPath = strings.TrimPrefix(reqPath, "/api/v1.0/director/origin")

	// /pelican/monitoring is the path for director-based health test
	// where we have /director/healthTest API to mock a file for the cache to get
	if strings.HasPrefix(reqPath, "/pelican/monitoring/") {
		ginCtx.Redirect(http.StatusTemporaryRedirect, param.Server_ExternalWebUrl.GetString()+"/api/v1.0/director/healthTest"+reqPath)
		return
	}

	// Each namespace may be exported by several origins, so we must still
	// do the geolocation song and dance if we want to get the closest origin...
	ipAddr, err := getRealIP(ginCtx)
	if err != nil {
		return
	}

	authzBearerEscaped := getAuthzEscaped(ginCtx.Request)

	namespaceAd, originAds, _ := getAdsForPath(reqPath)
	// if GetAdsForPath doesn't find any ads because the prefix doesn't exist, we should
	// report the lack of path first -- this is most important for the user because it tells them
	// they're trying to get an object that simply doesn't exist
	if namespaceAd.Path == "" {
		ginCtx.String(http.StatusNotFound, "No namespace found for path. Either it doesn't exist, or the Director is experiencing problems\n")
		return
	}
	// If the namespace prefix DOES exist, then it makes sense to say we couldn't find the origin.
	if len(originAds) == 0 {
		ginCtx.String(http.StatusNotFound, "There are currently no origins exporting the provided namespace prefix\n")
		return
	}
	// if err != nil, depth == 0, which is the default value for depth
	// so we can use it as the value for the header even with err
	depth, err := getLinkDepth(reqPath, namespaceAd.Path)
	if err != nil {
		log.Errorf("Failed to get depth attribute for the redirecting request to %q, with best match namespace prefix %q", reqPath, namespaceAd.Path)
	}

	originAds, err = sortServers(ipAddr, originAds)
	if err != nil {
		log.Error("Error determining server ordering for originAds: ", err)
		ginCtx.String(http.StatusInternalServerError, "Failed to determine origin ordering")
		return
	}

	linkHeader := ""
	first := true
	for idx, ad := range originAds {
		if first {
			first = false
		} else {
			linkHeader += ", "
		}
		redirectURL := getRedirectURL(reqPath, ad, !namespaceAd.PublicRead)
		linkHeader += fmt.Sprintf(`<%s>; rel="duplicate"; pri=%d; depth=%d`, redirectURL.String(), idx+1, depth)
	}
	ginCtx.Writer.Header()["Link"] = []string{linkHeader}

	var colUrl string
	if namespaceAd.PublicRead {
		colUrl = originAds[0].URL.String()
	} else {
		colUrl = originAds[0].AuthURL.String()
	}
	ginCtx.Writer.Header()["X-Pelican-Namespace"] = []string{fmt.Sprintf("namespace=%s, require-token=%v, collections-url=%s",
		namespaceAd.Path, !namespaceAd.PublicRead, colUrl)}

	var redirectURL url.URL
	// If we are doing a PUT, check to see if any origins are writeable
	if ginCtx.Request.Method == "PUT" {
		for idx, ad := range originAds {
			if ad.Writes {
				redirectURL = getRedirectURL(reqPath, originAds[idx], !namespaceAd.PublicRead)
				if brokerUrl := originAds[idx].BrokerURL; brokerUrl.String() != "" {
					ginCtx.Header("X-Pelican-Broker", brokerUrl.String())
				}
				ginCtx.Redirect(http.StatusTemporaryRedirect, getFinalRedirectURL(redirectURL, authzBearerEscaped))
				return
			}
		}
		ginCtx.String(http.StatusMethodNotAllowed, "No origins on specified endpoint are writeable\n")
		return
	} else { // Otherwise, we are doing a GET
		redirectURL := getRedirectURL(reqPath, originAds[0], !namespaceAd.PublicRead)
		if brokerUrl := originAds[0].BrokerURL; brokerUrl.String() != "" {
			ginCtx.Header("X-Pelican-Broker", brokerUrl.String())
		}

		// See note in RedirectToCache as to why we only add the authz query parameter to this URL,
		// not those in the `Link`.
		ginCtx.Redirect(http.StatusTemporaryRedirect, getFinalRedirectURL(redirectURL, authzBearerEscaped))
	}
}

func checkHostnameRedirects(c *gin.Context, incomingHost string) {
	oRedirectHosts := param.Director_OriginResponseHostnames.GetStringSlice()
	cRedirectHosts := param.Director_CacheResponseHostnames.GetStringSlice()

	for _, hostname := range oRedirectHosts {
		if hostname == incomingHost {
			if !strings.HasPrefix(c.Request.URL.Path, "/api/v1.0/director/") {
				c.Request.URL.Path = "/api/v1.0/director/origin" + c.Request.URL.Path
				redirectToOrigin(c)
				c.Abort()
				log.Debugln("Director is serving an origin based on incoming 'Host' header value of '" + hostname + "'")
				return
			}
		}
	}
	for _, hostname := range cRedirectHosts {
		if hostname == incomingHost {
			if !strings.HasPrefix(c.Request.URL.Path, "/api/v1.0/director/") {
				c.Request.URL.Path = "/api/v1.0/director/object" + c.Request.URL.Path
				redirectToCache(c)
				c.Abort()
				log.Debugln("Director is serving a cache based on incoming 'Host' header value of '" + hostname + "'")
				return
			}
		}
	}
}

// Middleware sends GET /foo/bar to the RedirectToCache function, as if the
// original request had been made to /api/v1.0/director/object/foo/bar
func ShortcutMiddleware(defaultResponse string) gin.HandlerFunc {
	return func(c *gin.Context) {
		// If this is a request for getting public key, don't modify the path
		// If this is a request to the Prometheus API, don't modify the path
		if strings.HasPrefix(c.Request.URL.Path, "/.well-known/") ||
			(strings.HasPrefix(c.Request.URL.Path, "/api/v1.0/") && !strings.HasPrefix(c.Request.URL.Path, "/api/v1.0/director/")) {
			c.Next()
			return
		}
		// Regardless of the remainder of the settings, we currently handle a PUT as a query to the origin endpoint
		if c.Request.Method == "PUT" {
			c.Request.URL.Path = "/api/v1.0/director/origin" + c.Request.URL.Path
			redirectToOrigin(c)
			c.Abort()
			return
		}

		// We grab the host and x-forwarded-host headers, which can be set by a client with the intent of changing the
		// Director's default behavior (eg the director normally forwards to caches, but if it receives a request with
		// a pre-configured hostname in its x-forwarded-host header, that indicates we should actually serve an origin.)
		host, hostPresent := c.Request.Header["Host"]
		xForwardedHost, xForwardedHostPresent := c.Request.Header["X-Forwarded-Host"]

		if hostPresent {
			checkHostnameRedirects(c, host[0])
		} else if xForwardedHostPresent {
			checkHostnameRedirects(c, xForwardedHost[0])
		}

		// If we're configured for cache mode or we haven't set the flag,
		// we should use cache middleware
		if defaultResponse == "cache" {
			if !strings.HasPrefix(c.Request.URL.Path, "/api/v1.0/director/") {
				c.Request.URL.Path = "/api/v1.0/director/object" + c.Request.URL.Path
				redirectToCache(c)
				c.Abort()
				return
			}

			// If the path starts with the correct prefix, continue with the next handler
			c.Next()
		} else if defaultResponse == "origin" {
			if !strings.HasPrefix(c.Request.URL.Path, "/api/v1.0/director/") {
				c.Request.URL.Path = "/api/v1.0/director/origin" + c.Request.URL.Path
				redirectToOrigin(c)
				c.Abort()
				return
			}
			c.Next()
		}
	}
}

func registerServeAd(engineCtx context.Context, ctx *gin.Context, sType server_structs.ServerType) {
	tokens, present := ctx.Request.Header["Authorization"]
	if !present || len(tokens) == 0 {
		ctx.JSON(http.StatusForbidden, gin.H{"error": "Bearer token not present in the 'Authorization' header"})
		return
	}

	err := versionCompatCheck(ctx)
	if err != nil {
		log.Warningf("A version incompatibility was encountered while registering %s and no response was served: %v", sType, err)
		ctx.JSON(http.StatusInternalServerError, gin.H{"error": "Incompatible versions detected: " + fmt.Sprintf("%v", err)})
		return
	}

	ad := server_structs.OriginAdvertiseV1{}
	adV2 := server_structs.OriginAdvertiseV2{}
	err = ctx.ShouldBindBodyWith(&ad, binding.JSON)
	if err != nil {
		// Failed binding to a V1 type, so should now check to see if it's a V2 type
		adV2 = server_structs.OriginAdvertiseV2{}
		err = ctx.ShouldBindBodyWith(&adV2, binding.JSON)
		if err != nil {
			ctx.JSON(http.StatusBadRequest, gin.H{"error": "Invalid " + sType + " registration"})
			return
		}
	} else {
		// If the OriginAdvertisement is a V1 type, convert to a V2 type
		adV2 = server_structs.ConvertOriginAdV1ToV2(ad)
	}

	if sType == server_structs.OriginType {
		for _, namespace := range adV2.Namespaces {
			// We're assuming there's only one token in the slice
			token := strings.TrimPrefix(tokens[0], "Bearer ")
			ok, err := verifyAdvertiseToken(engineCtx, token, namespace.Path)
			if err != nil {
				if err == adminApprovalErr {
					log.Warningf("Failed to verify advertise token. Namespace %q requires administrator approval", namespace.Path)
					ctx.JSON(http.StatusForbidden, gin.H{"approval_error": true, "error": fmt.Sprintf("The namespace %q was not approved by an administrator", namespace.Path)})
					return
				} else {
					log.Warningln("Failed to verify token:", err)
					ctx.JSON(http.StatusForbidden, gin.H{"error": "Authorization token verification failed"})
					return
				}
			}
			if !ok {
				log.Warningf("%s %v advertised to namespace %v without valid token scope\n",
					sType, adV2.Name, namespace.Path)
				ctx.JSON(http.StatusForbidden, gin.H{"error": "Authorization token verification failed. Token missing required scope"})
				return
			}
		}
	} else {
		token := strings.TrimPrefix(tokens[0], "Bearer ")
		prefix := path.Join("/caches", adV2.Name)
		ok, err := verifyAdvertiseToken(engineCtx, token, prefix)
		if err != nil {
			if err == adminApprovalErr {
				log.Warningf("Failed to verify token. Cache %q was not approved", adV2.Name)
				ctx.JSON(http.StatusForbidden, gin.H{"approval_error": true, "error": fmt.Sprintf("Cache %q was not approved by an administrator", ad.Name)})
				return
			} else {
				log.Warningln("Failed to verify token:", err)
				ctx.JSON(http.StatusForbidden, gin.H{"error": "Authorization token verification failed."})
				return
			}
		}
		if !ok {
			log.Warningf("%s %v advertised without valid token scope\n", sType, adV2.Name)
			ctx.JSON(http.StatusForbidden, gin.H{"error": "Authorization token verification failed. Token missing required scope"})
			return
		}
	}

	ad_url, err := url.Parse(adV2.DataURL)
	if err != nil {
		log.Warningf("Failed to parse %s URL %v: %v\n", sType, adV2.DataURL, err)
		ctx.JSON(http.StatusBadRequest, gin.H{"error": "Invalid " + sType + " URL"})
		return
	}

	adWebUrl, err := url.Parse(adV2.WebURL)
	if err != nil && adV2.WebURL != "" { // We allow empty WebURL string for backward compatibility
		log.Warningf("Failed to parse server Web URL %v: %v\n", adV2.WebURL, err)
		ctx.JSON(http.StatusBadRequest, gin.H{"error": "Invalid server Web URL"})
		return
	}

	brokerUrl, err := url.Parse(adV2.BrokerURL)
	if err != nil {
		log.Warningf("Failed to parse broker URL %s: %s", adV2.BrokerURL, err)
		ctx.JSON(http.StatusBadRequest, gin.H{"error": "Invalid broker URL"})
	}

	sAd := server_structs.ServerAd{
		Name:        adV2.Name,
		AuthURL:     *ad_url,
		URL:         *ad_url,
		WebURL:      *adWebUrl,
		BrokerURL:   *brokerUrl,
		Type:        sType,
		Writes:      adV2.Caps.Writes,
		DirectReads: adV2.Caps.DirectReads,
	}

	recordAd(sAd, &adV2.Namespaces)

	// Start director periodic test of origin's health status if origin AD
	// has WebURL field AND it's not already been registered
	healthTestUtilsMutex.Lock()
	defer healthTestUtilsMutex.Unlock()
	if adV2.WebURL != "" {
		if existingUtil, ok := healthTestUtils[sAd]; ok {
			// Existing registration
			if existingUtil != nil {
				if existingUtil.ErrGrp != nil {
					if existingUtil.ErrGrpContext.Err() != nil {
						// ErrGroup has been Done. Start a new one
						errgrp, errgrpCtx := errgroup.WithContext(engineCtx)
						cancelCtx, cancel := context.WithCancel(errgrpCtx)

						errgrp.SetLimit(1)
						healthTestUtils[sAd] = &healthTestUtil{
							Cancel:        cancel,
							ErrGrp:        errgrp,
							ErrGrpContext: errgrpCtx,
							Status:        HealthStatusInit,
						}
						errgrp.Go(func() error {
							LaunchPeriodicDirectorTest(cancelCtx, sAd)
							return nil
						})
						log.Debugf("New director test suite issued for %s %s. Errgroup was evicted", string(sType), sAd.URL.String())
					} else {
						cancelCtx, cancel := context.WithCancel(existingUtil.ErrGrpContext)
						started := existingUtil.ErrGrp.TryGo(func() error {
							LaunchPeriodicDirectorTest(cancelCtx, sAd)
							return nil
						})
						if !started {
							cancel()
							log.Debugf("New director test suite blocked for %s %s, existing test has been running", string(sType), sAd.URL.String())
						} else {
							log.Debugf("New director test suite issued for %s %s. Existing registration", string(sType), sAd.URL.String())
							existingUtil.Cancel()
							existingUtil.Cancel = cancel
						}
					}
				} else {
					log.Errorf("%s %s registration didn't start a new director test cycle: errgroup is nil", string(sType), &sAd.URL)
				}
			} else {
				log.Errorf("%s %s registration didn't start a new director test cycle: healthTestUtils item is nil", string(sType), &sAd.URL)
			}
		} else { // No healthTestUtils found, new registration
			errgrp, errgrpCtx := errgroup.WithContext(engineCtx)
			cancelCtx, cancel := context.WithCancel(errgrpCtx)

			errgrp.SetLimit(1)
			healthTestUtils[sAd] = &healthTestUtil{
				Cancel:        cancel,
				ErrGrp:        errgrp,
				ErrGrpContext: errgrpCtx,
				Status:        HealthStatusUnknown,
			}
			errgrp.Go(func() error {
				LaunchPeriodicDirectorTest(cancelCtx, sAd)
				return nil
			})
		}
	}

	if sType == server_structs.OriginType {
		originStatUtilsMutex.Lock()
		defer originStatUtilsMutex.Unlock()
		statUtil, ok := originStatUtils[sAd.URL]
		if !ok || statUtil.Errgroup == nil {
			baseCtx, cancel := context.WithCancel(engineCtx)
			concLimit := param.Director_StatConcurrencyLimit.GetInt()
			statErrGrp := errgroup.Group{}
			statErrGrp.SetLimit(concLimit)
			newUtil := originStatUtil{
				Errgroup: &statErrGrp,
				Cancel:   cancel,
				Context:  baseCtx,
			}
			originStatUtils[sAd.URL] = newUtil
		}
	}

	ctx.JSON(http.StatusOK, gin.H{"msg": "Successful registration"})
}

// Return a list of registered origins and caches in Prometheus HTTP SD format
// for director's Prometheus service discovery
func discoverOriginCache(ctx *gin.Context) {
	authOption := token.AuthOption{
		Sources: []token.TokenSource{token.Header},
		Issuers: []token.TokenIssuer{token.LocalIssuer},
		Scopes:  []token_scopes.TokenScope{token_scopes.Pelican_DirectorServiceDiscovery},
	}

	status, ok, err := token.Verify(ctx, authOption)
	if !ok {
		log.Warningf("Cannot verify token for accessing director's service discovery: %v", err)
		ctx.JSON(status, gin.H{"error": err.Error()})
		return
	}

	serverAdMutex.RLock()
	defer serverAdMutex.RUnlock()
	serverAds := serverAds.Keys()
	promDiscoveryRes := make([]PromDiscoveryItem, 0)
	for _, ad := range serverAds {
		if ad.WebURL.String() == "" {
			// Origins and caches fetched from topology can't be scraped as they
			// don't have a WebURL
			continue
		}
		promDiscoveryRes = append(promDiscoveryRes, PromDiscoveryItem{
			Targets: []string{ad.WebURL.Hostname() + ":" + ad.WebURL.Port()},
			Labels: map[string]string{
				"server_type":     string(ad.Type),
				"server_name":     ad.Name,
				"server_auth_url": ad.AuthURL.String(),
				"server_url":      ad.URL.String(),
				"server_web_url":  ad.WebURL.String(),
				"server_lat":      fmt.Sprintf("%.4f", ad.Latitude),
				"server_long":     fmt.Sprintf("%.4f", ad.Longitude),
			},
		})
	}
	ctx.JSON(200, promDiscoveryRes)
}

func listNamespacesV1(ctx *gin.Context) {
	namespaceAdsV2 := listNamespacesFromOrigins()

	namespaceAdsV1 := server_structs.ConvertNamespaceAdsV2ToV1(namespaceAdsV2)

	ctx.JSON(http.StatusOK, namespaceAdsV1)
}

func listNamespacesV2(ctx *gin.Context) {
	namespacesAdsV2 := listNamespacesFromOrigins()
	namespacesAdsV2 = append(namespacesAdsV2, server_structs.NamespaceAdV2{
		PublicRead: true,
		Caps: server_structs.Capabilities{
			PublicReads: true,
			Reads:       true,
		},
		Path: "/pelican/monitoring",
	})
	ctx.JSON(http.StatusOK, namespacesAdsV2)
}

func getPrefixByPath(ctx *gin.Context) {
	pathParam := ctx.Param("path")
	if pathParam == "" || pathParam == "/" {
		ctx.AbortWithStatusJSON(http.StatusBadRequest, gin.H{"error": "Bad request. Path is empty or '/' "})
		return
	}
	namespaceKeysMutex.Lock()
	defer namespaceKeysMutex.Unlock()

	originNs, _, _ := getAdsForPath(pathParam)

	// If originNs.Path is an empty value, then the namespace is not found
	if originNs.Path == "" {
		ctx.AbortWithStatusJSON(http.StatusNotFound, gin.H{"error": "Namespace prefix not found for " + pathParam})
		return
	}

	res := server_structs.GetPrefixByPathRes{Prefix: originNs.Path}
	ctx.JSON(http.StatusOK, res)
}

<<<<<<< HEAD
// Generate a mock file for caches to fetch. This is for director-based health tests for caches
// So that we don't require an origin to feed the test file to the cache
func getHealthTestFile(ctx *gin.Context) {
	// Expected path: /pelican/monitoring/2006-01-02T15:04:05Z07:00.txt
	pathParam := ctx.Param("path")
	cleanedPath := path.Clean(pathParam)
	if cleanedPath == "" || !strings.HasPrefix(cleanedPath, cacheMonitroingBasePath+"/") {
		ctx.JSON(http.StatusBadRequest, server_structs.SimpleApiResp{Status: server_structs.RespFailed, Msg: "Path parameter is not a valid health test path: " + cleanedPath})
		return
	}
	fileName := strings.TrimPrefix(cleanedPath, cacheMonitroingBasePath+"/")
	if fileName == "" {
		ctx.JSON(http.StatusBadRequest, server_structs.SimpleApiResp{Status: server_structs.RespFailed, Msg: "Path parameter is not a valid health test path: " + cleanedPath})
		return
	}

	fileNameSplit := strings.SplitN(fileName, ".", 2)

	if len(fileNameSplit) != 2 {
		ctx.JSON(http.StatusBadRequest, server_structs.SimpleApiResp{Status: server_structs.RespFailed, Msg: "Test file name is missing file extension: " + cleanedPath})
		return
	}

	filenameWoExt := fileNameSplit[0]

	fileContent := fmt.Sprintf("%s%s\n", testFileContent, filenameWoExt)

	if ctx.Request.Method == "HEAD" {
		ctx.Header("Content-Length", strconv.Itoa(len(fileContent)))
	} else {
		ctx.String(http.StatusOK, fileContent)
	}
}

func RegisterDirectorAPI(ctx context.Context, router *gin.RouterGroup) {
	directorAPIV1 := router.Group("/api/v1.0/director")
	{
		// Establish the routes used for cache/origin redirection
		directorAPIV1.GET("/object/*any", redirectToCache)
		directorAPIV1.GET("/origin/*any", redirectToOrigin)
		directorAPIV1.PUT("/origin/*any", redirectToOrigin)
		directorAPIV1.POST("/registerOrigin", func(gctx *gin.Context) { registerServeAd(ctx, gctx, server_structs.OriginType) })
		directorAPIV1.POST("/registerCache", func(gctx *gin.Context) { registerServeAd(ctx, gctx, server_structs.CacheType) })
		directorAPIV1.GET("/listNamespaces", listNamespacesV1)
		directorAPIV1.GET("/namespaces/prefix/*path", getPrefixByPath)
		directorAPIV1.GET("/healthTest/*path", getHealthTestFile)
		directorAPIV1.HEAD("/healthTest/*path", getHealthTestFile)

		// In the foreseeable feature, director will scrape all servers in Pelican ecosystem (including registry)
		// so that director can be our point of contact for collecting system-level metrics.
		// Rename the endpoint to reflect such plan.
		directorAPIV1.GET("/discoverServers", discoverOriginCache)
	}

	directorAPIV2 := router.Group("/api/v2.0/director")
	{
		directorAPIV2.GET("/listNamespaces", listNamespacesV2)
=======
// A gin route handler that given a server hostname through path variable `name`,
// checks and adds the server to a list of servers to be bypassed when the director redirects
// object requests from the client
func handleFilterServer(ctx *gin.Context) {
	sn := strings.TrimPrefix(ctx.Param("name"), "/")
	if sn == "" {
		ctx.JSON(http.StatusBadRequest, gin.H{"error": "name is a required path parameter"})
		return
	}
	filtered, filterType := checkFilter(sn)
	if filtered {
		ctx.JSON(http.StatusBadRequest, gin.H{"error": "Can't filter a server that already has been fitlered with type " + filterType})
		return
	}
	filteredServersMutex.Lock()
	defer filteredServersMutex.Unlock()

	// If we previously temporarily allowed a server, we switch to permFiltered (reset)
	if filterType == tempAllowed {
		filteredServers[sn] = permFiltered
	} else {
		filteredServers[sn] = tempFiltered
	}
	ctx.JSON(http.StatusOK, gin.H{"message": "success"})
}

// A gin route handler that given a server hostname through path variable `name`,
// checks and removes the server from a list of servers to be bypassed when the director redirects
// object requests from the client
func handleAllowServer(ctx *gin.Context) {
	sn := strings.TrimPrefix(ctx.Param("name"), "/")
	if sn == "" {
		ctx.JSON(http.StatusBadRequest, gin.H{"error": "name is a required path parameter"})
		return
	}
	filtered, ft := checkFilter(sn)
	if !filtered {
		ctx.JSON(http.StatusBadRequest, gin.H{"error": "Can't allow a server that is not being filtered. " + ft})
		return
	}

	filteredServersMutex.Lock()
	defer filteredServersMutex.Unlock()

	if ft == tempFiltered {
		// For temporarily filtered server, allowing them by removing the server from the map
		delete(filteredServers, sn)
	} else if ft == permFiltered {
		// For servers to filter from the config, temporarily allow the server
		filteredServers[sn] = tempAllowed
	}
	ctx.JSON(http.StatusOK, gin.H{"message": "success"})
}

func RegisterDirectorWebAPI(router *gin.RouterGroup) {
	directorWebAPI := router.Group("/api/v1.0/director_ui")
	// Follow RESTful schema
	{
		directorWebAPI.GET("/servers", listServers)
		directorWebAPI.PATCH("/servers/filter/*name", web_ui.AuthHandler, web_ui.AdminAuthHandler, handleFilterServer)
		directorWebAPI.PATCH("/servers/allow/*name", web_ui.AuthHandler, web_ui.AdminAuthHandler, handleAllowServer)
		directorWebAPI.GET("/servers/origins/stat/*path", web_ui.AuthHandler, queryOrigins)
		directorWebAPI.HEAD("/servers/origins/stat/*path", web_ui.AuthHandler, queryOrigins)
>>>>>>> adf09249
	}
}<|MERGE_RESOLUTION|>--- conflicted
+++ resolved
@@ -47,28 +47,11 @@
 	// status of director-based health tests to origins and caches
 	HealthTestStatus string
 
-<<<<<<< HEAD
 	// Prometheus HTTP discovery endpoint struct, used by director
 	// to dynamically return available origin/cache servers for Prometheus to scrape
 	PromDiscoveryItem struct {
 		Targets []string          `json:"targets"`
 		Labels  map[string]string `json:"labels"`
-=======
-	listServerResponse struct {
-		Name         string            `json:"name"`
-		AuthURL      string            `json:"authUrl"`
-		BrokerURL    string            `json:"brokerUrl"`
-		URL          string            `json:"url"`    // This is server's XRootD URL for file transfer
-		WebURL       string            `json:"webUrl"` // This is server's Web interface and API
-		Type         common.ServerType `json:"type"`
-		Latitude     float64           `json:"latitude"`
-		Longitude    float64           `json:"longitude"`
-		Writes       bool              `json:"enableWrite"`
-		DirectReads  bool              `json:"enableFallbackRead"`
-		Filtered     bool              `json:"filtered"`
-		FilteredType filterType        `json:"filteredType"`
-		Status       HealthTestStatus  `json:"status"`
->>>>>>> adf09249
 	}
 
 	// Util struct to keep track of director-based health tests it created
@@ -78,7 +61,6 @@
 		Cancel        context.CancelFunc
 		Status        HealthTestStatus
 	}
-
 	// Util struct to keep track of `stat` call the director made to the origins
 	originStatUtil struct {
 		Context  context.Context
@@ -322,26 +304,8 @@
 			first = false
 			tokenGen += hdrKey + "=" + hdrVal
 		}
-<<<<<<< HEAD
 		if tokenGen != "" {
 			ginCtx.Writer.Header()["X-Pelican-Token-Generation"] = []string{tokenGen}
-=======
-		filtered, ft := checkFilter(server.Name)
-		res := listServerResponse{
-			Name:         server.Name,
-			BrokerURL:    server.BrokerURL.String(),
-			AuthURL:      server.AuthURL.String(),
-			URL:          server.URL.String(),
-			WebURL:       server.WebURL.String(),
-			Type:         server.Type,
-			Latitude:     server.Latitude,
-			Longitude:    server.Longitude,
-			Writes:       server.Writes,
-			DirectReads:  server.DirectReads,
-			Filtered:     filtered,
-			FilteredType: ft,
-			Status:       healthStatus,
->>>>>>> adf09249
 		}
 	}
 
@@ -825,7 +789,6 @@
 	ctx.JSON(http.StatusOK, res)
 }
 
-<<<<<<< HEAD
 // Generate a mock file for caches to fetch. This is for director-based health tests for caches
 // So that we don't require an origin to feed the test file to the cache
 func getHealthTestFile(ctx *gin.Context) {
@@ -883,70 +846,5 @@
 	directorAPIV2 := router.Group("/api/v2.0/director")
 	{
 		directorAPIV2.GET("/listNamespaces", listNamespacesV2)
-=======
-// A gin route handler that given a server hostname through path variable `name`,
-// checks and adds the server to a list of servers to be bypassed when the director redirects
-// object requests from the client
-func handleFilterServer(ctx *gin.Context) {
-	sn := strings.TrimPrefix(ctx.Param("name"), "/")
-	if sn == "" {
-		ctx.JSON(http.StatusBadRequest, gin.H{"error": "name is a required path parameter"})
-		return
-	}
-	filtered, filterType := checkFilter(sn)
-	if filtered {
-		ctx.JSON(http.StatusBadRequest, gin.H{"error": "Can't filter a server that already has been fitlered with type " + filterType})
-		return
-	}
-	filteredServersMutex.Lock()
-	defer filteredServersMutex.Unlock()
-
-	// If we previously temporarily allowed a server, we switch to permFiltered (reset)
-	if filterType == tempAllowed {
-		filteredServers[sn] = permFiltered
-	} else {
-		filteredServers[sn] = tempFiltered
-	}
-	ctx.JSON(http.StatusOK, gin.H{"message": "success"})
-}
-
-// A gin route handler that given a server hostname through path variable `name`,
-// checks and removes the server from a list of servers to be bypassed when the director redirects
-// object requests from the client
-func handleAllowServer(ctx *gin.Context) {
-	sn := strings.TrimPrefix(ctx.Param("name"), "/")
-	if sn == "" {
-		ctx.JSON(http.StatusBadRequest, gin.H{"error": "name is a required path parameter"})
-		return
-	}
-	filtered, ft := checkFilter(sn)
-	if !filtered {
-		ctx.JSON(http.StatusBadRequest, gin.H{"error": "Can't allow a server that is not being filtered. " + ft})
-		return
-	}
-
-	filteredServersMutex.Lock()
-	defer filteredServersMutex.Unlock()
-
-	if ft == tempFiltered {
-		// For temporarily filtered server, allowing them by removing the server from the map
-		delete(filteredServers, sn)
-	} else if ft == permFiltered {
-		// For servers to filter from the config, temporarily allow the server
-		filteredServers[sn] = tempAllowed
-	}
-	ctx.JSON(http.StatusOK, gin.H{"message": "success"})
-}
-
-func RegisterDirectorWebAPI(router *gin.RouterGroup) {
-	directorWebAPI := router.Group("/api/v1.0/director_ui")
-	// Follow RESTful schema
-	{
-		directorWebAPI.GET("/servers", listServers)
-		directorWebAPI.PATCH("/servers/filter/*name", web_ui.AuthHandler, web_ui.AdminAuthHandler, handleFilterServer)
-		directorWebAPI.PATCH("/servers/allow/*name", web_ui.AuthHandler, web_ui.AdminAuthHandler, handleAllowServer)
-		directorWebAPI.GET("/servers/origins/stat/*path", web_ui.AuthHandler, queryOrigins)
-		directorWebAPI.HEAD("/servers/origins/stat/*path", web_ui.AuthHandler, queryOrigins)
->>>>>>> adf09249
 	}
 }