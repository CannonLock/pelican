--- conflicted
+++ resolved
@@ -25,11 +25,7 @@
     "eslint": "8.45.0",
     "eslint-config-next": "13.4.12",
     "luxon": "^3.4.3",
-<<<<<<< HEAD
-    "next": "13.4.13",
-=======
     "next": "^13.5.6",
->>>>>>> a15f8382
     "react": "18.2.0",
     "react-chartjs-2": "^5.2.0",
     "react-dom": "18.2.0",
