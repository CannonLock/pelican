--- conflicted
+++ resolved
@@ -22,11 +22,7 @@
 import {Sidebar} from "@/app/(dashboard)/Sidebar";
 
 export const metadata = {
-<<<<<<< HEAD
-    title: 'Origin Dashboard',
-=======
     title: 'Pelican Origin',
->>>>>>> a15f8382
     description: 'Software designed to make data distribution easy',
 }
 
