package stashcp

import (
	"encoding/json"
	"errors"
	"fmt"
	"net"
	"net/url"
	"regexp"
	"strconv"
	"strings"

	//"net/http"
	"math/rand"
	"os"
	"path"
	"path/filepath"
	"time"

	// "crypto/sha1"
	// "encoding/hex"
	// "strings"

	log "github.com/sirupsen/logrus"
)

type OptionsStruct struct {
	ProgressBars bool
	Recursive    bool
	Token        string
	Version      string
}

var Options OptionsStruct

var (
	version string
)

// Nearest cache
var NearestCache string

// List of caches, in order from closest to furthest
var NearestCacheList []string
var CachesJsonLocation string

// Number of caches to attempt to use in any invocation
var CachesToTry int = 3

// CacheOverride
var CacheOverride bool

type payloadStruct struct {
	filename     string
	sitename     string
	status       string
	Owner        string
	ProjectName  string
	version      string
	start1       int64
	end1         int64
	timestamp    int64
	downloadTime int64
	fileSize     int64
	downloadSize int64
}

// Determine the token name if it is embedded in the scheme, Condor-style
func getTokenName(destination *url.URL) (scheme, tokenName string) {
	schemePieces := strings.Split(destination.Scheme, "+")
	tokenName = ""
	// Scheme is always the last piece
	scheme = schemePieces[len(schemePieces)-1]
	// If there are 2 or more pieces, token name is everything but the last item, joined with a +
	if len(schemePieces) > 1 {
		tokenName = strings.Join(schemePieces[:len(schemePieces)-1], "+")
	}
	return
}

// Do writeback to stash using SciTokens
func doWriteBack(source string, destination *url.URL, namespace Namespace) (int64, error) {

	scitoken_contents, err := getToken(destination, namespace, true, "")
	if err != nil {
		return 0, err
	}
	return UploadFile(source, destination, scitoken_contents, namespace)

}

// getToken returns the token to use for the given destination
//
// If token_name is not empty, it will be used as the token name.
// If token_name is empty, the token name will be determined from the destination URL (if possible) using getTokenName
func getToken(destination *url.URL, namespace Namespace, isWrite bool, token_name string) (string, error) {
	if token_name == "" {
		_, token_name = getTokenName(destination)
	}

	type tokenJson struct {
		AccessKey string `json:"access_token"`
		ExpiresIn int    `json:"expires_in"`
	}
	/*
		Search for the location of the authentiction token.  It can be set explicitly on the command line (TODO),
		with the environment variable "TOKEN", or it can be searched in the standard HTCondor directory pointed
		to by the environment variable "_CONDOR_CREDS".
	*/
	var token_location string
	if Options.Token != "" {
		token_location = Options.Token
		log.Debugln("Getting token location from command line:", Options.Token)
	} else {

		// WLCG Token Discovery
		if bearerToken, isBearerTokenSet := os.LookupEnv("BEARER_TOKEN"); isBearerTokenSet {
			return bearerToken, nil
		} else if bearerTokenFile, isBearerTokenFileSet := os.LookupEnv("BEARER_TOKEN_FILE"); isBearerTokenFileSet {
			if _, err := os.Stat(bearerTokenFile); err != nil {
				log.Warningln("Environment variable BEARER_TOKEN_FILE is set, but file being point to does not exist:", err)
			} else {
				token_location = bearerTokenFile
			}
		}
		if xdgRuntimeDir, xdgRuntimeDirSet := os.LookupEnv("XDG_RUNTIME_DIR"); token_location == "" && xdgRuntimeDirSet {
			// Get the uid
			uid := os.Getuid()
			tmpTokenPath := filepath.Join(xdgRuntimeDir, "bt_u"+strconv.Itoa(uid))
			if _, err := os.Stat(tmpTokenPath); err == nil {
				token_location = tmpTokenPath
			}
		}

		// Check for /tmp/bt_u<uid>
		if token_location == "" {
			uid := os.Getuid()
			tmpTokenPath := "/tmp/bt_u" + strconv.Itoa(uid)
			if _, err := os.Stat(tmpTokenPath); err == nil {
				token_location = tmpTokenPath
			}
		}

		// Backwards compatibility for getting scitokens
		// If TOKEN is not set in environment, and _CONDOR_CREDS is set, then...
		if tokenFile, isTokenSet := os.LookupEnv("TOKEN"); isTokenSet && token_location == "" {
			if _, err := os.Stat(tokenFile); err != nil {
				log.Warningln("Environment variable TOKEN is set, but file being point to does not exist:", err)
			} else {
				token_location = tokenFile
			}
		}

		// Finally, look in the HTCondor runtime
		token_filename := "scitokens.use"
		if len(token_name) > 0 {
			token_filename = token_name + ".use"
		}
		log.Debugln("Looking for token file:", token_filename)
		if credsDir, isCondorCredsSet := os.LookupEnv("_CONDOR_CREDS"); token_location == "" && isCondorCredsSet {
			// Token wasn't specified on the command line or environment, try the default scitoken
			if _, err := os.Stat(filepath.Join(credsDir, token_filename)); err != nil {
				log.Warningln("Environment variable _CONDOR_CREDS is set, but file being point to does not exist:", err)
			} else {
				token_location = filepath.Join(credsDir, token_filename)
			}
		}
		if _, err := os.Stat(".condor_creds/" + token_filename); err == nil && token_location == "" {
			token_location, _ = filepath.Abs(".condor_creds/" + token_filename)
		}
		if token_location == "" {
			value, err := AcquireToken(destination, namespace, isWrite)
			if err == nil {
				return value, nil
			}
			log.Errorln("Failed to generate a new authorization token for this transfer: ", err)
			log.Errorln("This transfer requires authorization to complete and no token is available")
			err = errors.New("failed to find or generate a token as required for " + destination.String())
			AddError(err)
			return "", err
		}
	}

	//Read in the JSON
	log.Debug("Opening token file: " + token_location)
	tokenContents, err := os.ReadFile(token_location)
	if err != nil {
		log.Errorln("Error reading token file:", err)
		return "", err
	}
	tokenParsed := tokenJson{}
	if err := json.Unmarshal(tokenContents, &tokenParsed); err != nil {
		log.Debugln("Error unmarshalling JSON token contents:", err)
		log.Debugln("Assuming the token file is not JSON, and only contains the TOKEN")
		tokenStr := strings.TrimSpace(string(tokenContents))
		return tokenStr, nil
	}
	return tokenParsed.AccessKey, nil
}

// Check the size of a remote file in an origin
func CheckOSDF(destination string, methods []string) (remoteSize uint64, err error) {

	defer func() {
		if r := recover(); r != nil {
			log.Errorln("Panic captured while attempting to perform size check:", r)
			ret := fmt.Sprintf("Unrecoverable error (panic) while check file size: %v", r)
			err = errors.New(ret)
			remoteSize = 0
		}
	}()

	dest_uri, err := url.Parse(destination)
	if err != nil {
		log.Errorln("Failed to parse destination URL")
		return 0, err
	}

	understoodSchemes := []string{"osdf", ""}

	_, foundSource := Find(understoodSchemes, dest_uri.Scheme)
	if !foundSource {
		log.Errorln("Unknown schema provided:", dest_uri.Scheme)
		return 0, errors.New("Unsupported scheme requested")
	}

	if dest_uri.Scheme == "" {
		dest_uri.Scheme = "osdf"
	}
	if dest_uri.Host != "" {
		dest_uri.Path = path.Clean("/" + dest_uri.Host + "/" + dest_uri.Path)
		dest_uri.Host = ""
	}

	ns, err := MatchNamespace(dest_uri.Path)
	if err != nil {
		return 0, err
	}

	for _, method := range methods {

		switch method {
		case "http":
			log.Info("Trying HTTP...")
			if remoteSize, err = StatHttp(dest_uri, ns); err == nil {
				return remoteSize, nil
			}
		default:
			log.Errorf("Unknown transfer method: %s", method)
			return 0, errors.New("Unknown transfer method")
		}
	}
	return 0, err
}

func GetCacheHostnames(testFile string) (urls []string, err error) {

	ns, err := MatchNamespace(testFile)
	if err != nil {
		return
	}

	caches, err := GetCachesFromNamespace(ns)
	if err != nil {
		return
	}

	for _, cache := range caches {
		url_string := cache.AuthEndpoint
		host := strings.Split(url_string, ":")[0]
		urls = append(urls, host)
	}

	return
}

func GetCachesFromNamespace(namespace Namespace) (caches []Cache, err error) {

	cacheListName := "xroot"
	if namespace.ReadHTTPS || namespace.UseTokenOnRead {
		cacheListName = "xroots"
	}
	if len(NearestCacheList) == 0 {
		_, err = GetBestCache(cacheListName)
		if err != nil {
			log.Errorln("Failed to get best caches:", err)
			return
		}
	}

	log.Debugln("Nearest cache list:", NearestCacheList)
	log.Debugln("Cache list name:", namespace.Caches)

	// The main routine can set a global cache to use
	if CacheOverride {
		cache := Cache{
			Endpoint:     NearestCache,
			AuthEndpoint: NearestCache,
			Resource:     NearestCache,
		}
		caches = []Cache{cache}
	} else {
		caches = namespace.MatchCaches(NearestCacheList)
	}
	log.Debugln("Matched caches:", caches)

	return
}

func correctURLWithUnderscore(sourceFile string) (string, string) {
	schemeIndex := strings.Index(sourceFile, "://")
	if schemeIndex == -1 {
		return sourceFile, ""
	}
	
	originalScheme := sourceFile[:schemeIndex]
	if strings.Contains(originalScheme, "_") {
		scheme := strings.ReplaceAll(originalScheme, "_", ".")
		sourceFile = scheme + sourceFile[schemeIndex:]
	}
	return sourceFile, originalScheme
}

// Start the transfer, whether read or write back
func DoStashCPSingle(sourceFile string, destination string, methods []string, recursive bool) (bytesTransferred int64, err error) {

	// First, create a handler for any panics that occur
	defer func() {
		if r := recover(); r != nil {
			log.Errorln("Panic captured while attempting to perform transfer (DoStashCPSingle):", r)
			ret := fmt.Sprintf("Unrecoverable error (panic) captured in DoStashCPSingle: %v", r)
			err = errors.New(ret)
			bytesTransferred = 0

			// Attempt to add the panic to the error accumulator
			AddError(errors.New(ret))
		}
	}()

	// Parse the source and destination with URL parse
	sourceFile, source_scheme := correctURLWithUnderscore(sourceFile)
	source_url, err := url.Parse(sourceFile)
	if err != nil {
		log.Errorln("Failed to parse source URL:", err)
		return 0, err
	}
	source_url.Scheme = source_scheme
	
	destination, dest_scheme := correctURLWithUnderscore(destination)
	dest_url, err := url.Parse(destination)
	if err != nil {
		log.Errorln("Failed to parse destination URL:", err)
		return 0, err
	}
	dest_url.Scheme = dest_scheme

	// If there is a host specified, prepend it to the path
	if source_url.Host != "" {
		source_url.Path = "/" + path.Join(source_url.Host, source_url.Path)
	}

	if dest_url.Host != "" {
		dest_url.Path = "/" + path.Join(dest_url.Host, dest_url.Path)
	}

	sourceScheme, _ := getTokenName(source_url)
	destScheme, _ := getTokenName(dest_url)

	understoodSchemes := []string{"stash", "file", "osdf", ""}

	_, foundSource := Find(understoodSchemes, sourceScheme)
	if !foundSource {
		log.Errorln("Do not understand source scheme:", source_url.Scheme)
		return 0, errors.New("Do not understand source scheme")
	}

	_, foundDest := Find(understoodSchemes, destScheme)
	if !foundDest {
		log.Errorln("Do not understand destination scheme:", source_url.Scheme)
		return 0, errors.New("Do not understand destination scheme")
	}

	// Get the namespace of the remote filesystem
	// For write back, it will be the destination
	// For read it will be the source.

	if destScheme == "stash" || destScheme == "osdf" {
		log.Debugln("Detected writeback")
		ns, err := MatchNamespace(dest_url.Path)
		if err != nil {
			log.Errorln("Failed to get namespace information:", err)
		}
		return doWriteBack(source_url.Path, dest_url, ns)
	}

	if dest_url.Scheme == "file" {
		destination = dest_url.Path
	}

	if sourceScheme == "stash" || sourceScheme == "osdf" {
		sourceFile = source_url.Path
	}

	if string(sourceFile[0]) != "/" {
		sourceFile = "/" + sourceFile
	}

<<<<<<< HEAD
	ns, err := MatchNamespace(source_url.Path)
	if err != nil {
		AddError(err)
		return 0, err
=======
	OSDFDirectorUrl, useOSDFDirector := os.LookupEnv("OSDF_DIRECTOR_URL")

	var ns Namespace
	if useOSDFDirector {
		dirResp, err := QueryDirector(sourceFile, OSDFDirectorUrl)
		if err != nil {
			log.Errorln("Error while querying the Director:", err)
			return 0, err
		}
		err = CreateNsFromDirectorResp(dirResp, &ns)
		if err != nil {
			AddError(err)
			return 0, err
		}
	} else {
		ns, err = MatchNamespace(source_url.Path)
		if err != nil {
			AddError(err)
			return 0, err
		}
>>>>>>> dcd53eba
	}

	// get absolute path
	destPath, _ := filepath.Abs(destination)

	//Check if path exists or if its in a folder
	if destStat, err := os.Stat(destPath); os.IsNotExist(err) {
		destination = destPath
	} else if destStat.IsDir() {
		// Get the file name of the source
		sourceFilename := path.Base(sourceFile)
		destination = path.Join(destPath, sourceFilename)
	}

	payload := payloadStruct{}
	payload.version = version
	var found bool
	payload.sitename, found = os.LookupEnv("OSG_SITE_NAME")
	if !found {
		payload.sitename = "siteNotFound"
	}

	//Fill out the payload as much as possible
	payload.filename = source_url.Path

	// ??

	parse_job_ad(payload)

	payload.start1 = time.Now().Unix()

	// Go thru the download methods
	success := false

	// If recursive, only do http method to guarantee freshest directory contents
	if Options.Recursive {
		methods = []string{"http"}
	}

	_, token_name := getTokenName(source_url)

	// switch statement?
	var downloaded int64 = 0
Loop:
	for _, method := range methods {

		switch method {
		case "cvmfs":
			if strings.HasPrefix(sourceFile, "/osgconnect/") {
				log.Info("Trying CVMFS...")
				if downloaded, err = download_cvmfs(sourceFile, destination, &payload); err == nil {
					success = true
					break Loop
					//check if break still works
				}
			} else {
				log.Debug("Skipping CVMFS as file does not start with /osgconnect/")
			}
		case "http":
			log.Info("Trying HTTP...")
			if downloaded, err = download_http(sourceFile, destination, &payload, ns, recursive, token_name, OSDFDirectorUrl); err == nil {
				success = true
				break Loop
			}

		default:
			log.Errorf("Unknown transfer method: %s", method)
		}
	}

	payload.end1 = time.Now().Unix()

	payload.timestamp = payload.end1
	payload.downloadTime = (payload.end1 - payload.start1)

	if success {
		payload.status = "Success"

		// Get the final size of the download file
		payload.fileSize = downloaded
		payload.downloadSize = downloaded
	} else {
		log.Error("All methods failed! Unable to download file.")
		payload.status = "Fail"
	}

	if !success {
		return downloaded, errors.New("failed to download file")
	} else {
		return downloaded, nil
	}

}

// Find takes a slice and looks for an element in it. If found it will
// return it's key, otherwise it will return -1 and a bool of false.
// From https://golangcode.com/check-if-element-exists-in-slice/
func Find(slice []string, val string) (int, bool) {
	for i, item := range slice {
		if item == val {
			return i, true
		}
	}
	return -1, false
}

// get_ips will resolve a hostname and return all corresponding IP addresses
// in DNS.  This can be used to randomly pick an IP when DNS round robin
// is used
func get_ips(name string) []string {
	var ipv4s []string
	var ipv6s []string

	info, err := net.LookupHost(name)
	if err != nil {
		log.Error("Unable to look up", name)

		var empty []string
		return empty
	}

	for _, addr := range info {
		parsedIP := net.ParseIP(addr)

		if parsedIP.To4() != nil {
			ipv4s = append(ipv4s, addr)
		} else if parsedIP.To16() != nil {
			ipv6s = append(ipv6s, "["+addr+"]")
		}
	}

	//Randomize the order of each
	rand.Seed(time.Now().UnixNano())
	rand.Shuffle(len(ipv4s), func(i, j int) { ipv4s[i], ipv4s[j] = ipv4s[j], ipv4s[i] })
	rand.Shuffle(len(ipv6s), func(i, j int) { ipv6s[i], ipv6s[j] = ipv6s[j], ipv6s[i] })

	// Always prefer IPv4
	return append(ipv4s, ipv6s...)

}

func parse_job_ad(payload payloadStruct) { // TODO: needs the payload

	//Parse the .job.ad file for the Owner (username) and ProjectName of the callee.

	condorJobAd, isPresent := os.LookupEnv("_CONDOR_JOB_AD")
	var filename string
	if isPresent {
		filename = condorJobAd
	} else if _, err := os.Stat(".job.ad"); err == nil {
		filename = ".job.ad"
	} else {
		return
	}

	// https://stackoverflow.com/questions/28574609/how-to-apply-regexp-to-content-in-file-go

	b, err := os.ReadFile(filename)
	if err != nil {
		log.Warningln("Can not read .job.ad file", err)
	}

	// Get all matches from file
	classadRegex, e := regexp.Compile(`^\s*(Owner|ProjectName)\s=\s"(.*)"`)
	if e != nil {
		log.Fatal(e)
	}

	matches := classadRegex.FindAll(b, -1)

	for _, match := range matches {
		if string(match[0]) == "Owner" {
			payload.Owner = string(match[1])
		} else if string(match) == "ProjectName" {
			payload.ProjectName = string(match[1])
		}
	}

}<|MERGE_RESOLUTION|>--- conflicted
+++ resolved
@@ -405,12 +405,6 @@
 		sourceFile = "/" + sourceFile
 	}
 
-<<<<<<< HEAD
-	ns, err := MatchNamespace(source_url.Path)
-	if err != nil {
-		AddError(err)
-		return 0, err
-=======
 	OSDFDirectorUrl, useOSDFDirector := os.LookupEnv("OSDF_DIRECTOR_URL")
 
 	var ns Namespace
@@ -418,6 +412,7 @@
 		dirResp, err := QueryDirector(sourceFile, OSDFDirectorUrl)
 		if err != nil {
 			log.Errorln("Error while querying the Director:", err)
+			AddError(err)
 			return 0, err
 		}
 		err = CreateNsFromDirectorResp(dirResp, &ns)
@@ -431,7 +426,6 @@
 			AddError(err)
 			return 0, err
 		}
->>>>>>> dcd53eba
 	}
 
 	// get absolute path
