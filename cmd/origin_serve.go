//go:build !windows

/***************************************************************
 *
 * Copyright (C) 2023, Pelican Project, Morgridge Institute for Research
 *
 * Licensed under the Apache License, Version 2.0 (the "License"); you
 * may not use this file except in compliance with the License.  You may
 * obtain a copy of the License at
 *
 *    http://www.apache.org/licenses/LICENSE-2.0
 *
 * Unless required by applicable law or agreed to in writing, software
 * distributed under the License is distributed on an "AS IS" BASIS,
 * WITHOUT WARRANTIES OR CONDITIONS OF ANY KIND, either express or implied.
 * See the License for the specific language governing permissions and
 * limitations under the License.
 *
 ***************************************************************/

package main

import (
	"bytes"
	"crypto/elliptic"
	"crypto/rand"
	_ "embed"
	"encoding/base64"
	"fmt"
	"net/url"
	"os"
	"path"
	"path/filepath"
	"strings"
	"text/template"

	"github.com/pelicanplatform/pelican/config"
	"github.com/pelicanplatform/pelican/metrics"
	"github.com/pelicanplatform/pelican/origin_ui"
	"github.com/pelicanplatform/pelican/param"
	"github.com/pelicanplatform/pelican/web_ui"
	"github.com/pelicanplatform/pelican/xrootd"
	"github.com/pkg/errors"
	log "github.com/sirupsen/logrus"
	"github.com/spf13/cobra"
	"github.com/spf13/viper"
)

var (

	//go:embed resources/xrootd.cfg
	xrootdCfg string
	//go:embed resources/robots.txt
	robotsTxt string
)

type (
	OriginConfig struct {
		Multiuser    bool
		UseCmsd      bool
		UseMacaroons bool
		UseVoms      bool
		SelfTest     bool
	}

	XrootdConfig struct {
		Port                   int
		ManagerHost            string
		ManagerPort            string
		TLSCertificate         string
		TLSKey                 string
		TLSCertDir             string
		TLSCACertFile          string
		MacaroonsKeyFile       string
		RobotsTxtFile          string
		Sitename               string
		SummaryMonitoringHost  string
		SummaryMonitoringPort  int
		DetailedMonitoringHost string
		DetailedMonitoringPort int
		XrootdRun              string
		Mount                  string
		NamespacePrefix        string
		LocalMonitoringPort    int
		Origin                 OriginConfig
	}
)

func init() {
	err := config.InitServer()
	cobra.CheckErr(err)
	err = metrics.SetComponentHealthStatus("xrootd", "critical", "xrootd has not been started")
	cobra.CheckErr(err)
	err = metrics.SetComponentHealthStatus("cmsd", "critical", "cmsd has not been started")
	cobra.CheckErr(err)
}

func checkXrootdEnv() error {
	uid, err := config.GetDaemonUID()
	if err != nil {
		return err
	}
	gid, err := config.GetDaemonGID()
	if err != nil {
		return err
	}
	username, err := config.GetDaemonUser()
	if err != nil {
		return err
	}
	groupname, err := config.GetDaemonGroup()
	if err != nil {
		return err
	}

	// Ensure the runtime directory exists
	runtimeDir := param.XrootdRun.GetString()
	err = config.MkdirAll(runtimeDir, 0755, uid, gid)
	if err != nil {
		return errors.Wrapf(err, "Unable to create runtime directory %v", runtimeDir)
	}
	if err = os.Chown(runtimeDir, uid, -1); err != nil {
		return errors.Wrapf(err, "Unable to change ownership of runtime directory %v"+
			" to desired daemon user %v", runtimeDir, username)
	}

	exportPath := filepath.Join(runtimeDir, "export")
	if _, err := os.Stat(exportPath); err == nil {
		if err = os.RemoveAll(exportPath); err != nil {
			return errors.Wrap(err, "Failure when cleaning up temporary export tree")
		}
	}

	// If we use "volume mount" style options, configure the export directories.
	volumeMount := viper.GetString("ExportVolume")
	if volumeMount != "" {
		volumeMount, err = filepath.Abs(volumeMount)
		if err != nil {
			return err
		}
		volumeMountSrc := volumeMount
		volumeMountDst := volumeMount
		volumeMountInfo := strings.SplitN(volumeMount, ":", 2)
		if len(volumeMountInfo) == 2 {
			volumeMountSrc = volumeMountInfo[0]
			volumeMountDst = volumeMountInfo[1]
		}
		volumeMountDst = filepath.Clean(volumeMountDst)
		if volumeMountDst == "" {
			return fmt.Errorf("Export volume %v has empty destination path", volumeMount)
		}
		if volumeMountDst[0:1] != "/" {
			return fmt.Errorf("Export volume %v has a relative destination path",
				volumeMountDst)
		}
		destPath := path.Clean(filepath.Join(exportPath, volumeMountDst[1:]))
		err = config.MkdirAll(filepath.Dir(destPath), 0755, uid, gid)
		if err != nil {
			return errors.Wrapf(err, "Unable to create export directory %v",
				filepath.Dir(destPath))
		}
		err = os.Symlink(volumeMountSrc, destPath)
		if err != nil {
			return errors.Wrapf(err, "Failed to create export symlink")
		}
		viper.Set("NamespacePrefix", volumeMountDst)
	} else {
		mountPath := viper.GetString("Mount")
		namespacePrefix := viper.GetString("NamespacePrefix")
		if mountPath == "" || namespacePrefix == "" {
			return errors.New(`Export information was not provided.
Add command line flag:

    -v /mnt/foo:/bar

to export the directory /mnt/foo to the path /bar in the data federation`)
		}
		mountPath, err := filepath.Abs(mountPath)
		if err != nil {
			return err
		}
		mountPath = filepath.Clean(mountPath)
		namespacePrefix = filepath.Clean(namespacePrefix)
		if namespacePrefix[0:1] != "/" {
			return fmt.Errorf("Namespace prefix %v must have an absolute path",
				namespacePrefix)
		}
		destPath := path.Clean(filepath.Join(exportPath, namespacePrefix[1:]))
		err = config.MkdirAll(filepath.Dir(destPath), 0755, uid, gid)
		if err != nil {
			return errors.Wrapf(err, "Unable to create export directory %v",
				filepath.Dir(destPath))
		}
		srcPath := filepath.Join(mountPath, namespacePrefix[1:])
		err = os.Symlink(srcPath, destPath)
		if err != nil {
			return errors.Wrapf(err, "Failed to create export symlink")
		}
	}
	viper.Set("Mount", exportPath)

	if viper.GetBool("Origin.SelfTest") {
		if err := origin_ui.ConfigureXrootdMonitoringDir(); err != nil {
			return err
		}
	}

	if err = xrootd.EmitIssuerMetadata(exportPath); err != nil {
		return err
	}

	// If no robots.txt, create a ephemeral one for xrootd to use
	robotsTxtFile := param.RobotsTxtFile.GetString()
	if _, err := os.Open(robotsTxtFile); err != nil {
		if errors.Is(err, os.ErrNotExist) {
			newPath := filepath.Join(runtimeDir, "robots.txt")
			err = config.MkdirAll(path.Dir(newPath), 0755, -1, gid)
			if err != nil {
				return errors.Wrapf(err, "Unable to create directory %v",
					path.Dir(newPath))
			}
			file, err := os.OpenFile(newPath, os.O_RDWR|os.O_CREATE|os.O_TRUNC, 0644)
			if err != nil {
				return errors.Wrap(err, "Failed to create a default robots.txt file")
			}
			defer file.Close()
			if _, err := file.WriteString(robotsTxt); err != nil {
				return errors.Wrap(err, "Failed to write out a default robots.txt file")
			}
			viper.Set("RobotsTxtFile", newPath)
		} else {
			return err
		}
	}

	// If macaroons secret does not exist, create one
	macaroonsSecret := viper.GetString("MacaroonsKeyFile")
	if _, err := os.Open(macaroonsSecret); err != nil {
		if errors.Is(err, os.ErrNotExist) {
			err = config.MkdirAll(path.Dir(macaroonsSecret), 0755, -1, gid)
			if err != nil {
				return errors.Wrapf(err, "Unable to create directory %v",
					path.Dir(macaroonsSecret))
			}
			file, err := os.OpenFile(macaroonsSecret, os.O_RDWR|os.O_CREATE|os.O_EXCL, 0640)
			if err != nil {
				return errors.Wrap(err, "Failed to create a new macaroons key")
			}
			defer file.Close()
			buf := make([]byte, 64)
			_, err = rand.Read(buf)
			if err != nil {
				return err
			}
			encoded := base64.StdEncoding.EncodeToString(buf) + "\n"
			if _, err = file.WriteString(encoded); err != nil {
				return errors.Wrap(err, "Failed to write out a macaroons key")
			}
		} else {
			return err
		}
	}
	if err = os.Chown(macaroonsSecret, -1, gid); err != nil {
		return errors.Wrapf(err, "Unable to change ownership of macaroons secret %v"+
			" to desired daemon group %v", macaroonsSecret, groupname)
	}

	// If the authfile or scitokens.cfg does not exist, create one
	authfile := viper.GetString("Authfile")
	err = config.MkdirAll(path.Dir(authfile), 0755, -1, gid)
	if err != nil {
		return errors.Wrapf(err, "Unable to create directory %v",
			path.Dir(authfile))
	}
	if file, err := os.OpenFile(authfile, os.O_WRONLY|os.O_CREATE|os.O_EXCL, 0640); err == nil {
		file.Close()
	} else if !errors.Is(err, os.ErrExist) {
		return err
	}
	if err = os.Chown(authfile, -1, gid); err != nil {
		return errors.Wrapf(err, "Unable to change ownership of authfile %v"+
			" to desired daemon group %v", macaroonsSecret, groupname)
	}
<<<<<<< HEAD
	if err := xrootd.EmitAuthfile(); err != nil {
=======

	scitokensCfg := param.ScitokensConfig.GetString()
	err = config.MkdirAll(path.Dir(scitokensCfg), 0755, -1, gid)
	if err != nil {
		return errors.Wrapf(err, "Unable to create directory %v",
			path.Dir(scitokensCfg))
	}
	if file, err := os.OpenFile(scitokensCfg, os.O_WRONLY|os.O_CREATE|os.O_EXCL, 0640); err == nil {
		file.Close()
	} else if !errors.Is(err, os.ErrExist) {
>>>>>>> a4ffefa5
		return err
	}

	if err := xrootd.WriteOriginScitokensConfig(); err != nil {
		return errors.Wrap(err, "Failed to create scitokens configuration for the origin")
	}

	return nil
}

func checkConfigFileReadable(fileName string, errMsg string) error {
	if _, err := os.Open(fileName); errors.Is(err, os.ErrNotExist) {
		return errors.New(fmt.Sprintf("%v: the specified path in the configuration (%v) "+
			"does not exist", errMsg, fileName))
	} else if err != nil {
		return errors.New(fmt.Sprintf("%v; an error occurred when reading %v: %v", errMsg,
			fileName, err.Error()))
	}
	return nil
}

func checkDefaults() error {
	requiredConfigs := []string{"TLSCertificate", "TLSKey", "XrootdRun", "RobotsTxtFile"}
	for _, configName := range requiredConfigs {
		mgr := viper.GetString(configName) // TODO: Remove direct access once all parameters are generated
		if mgr == "" {
			return errors.New(fmt.Sprintf("Required value of '%v' is not set in config",
				configName))
		}
	}

	if managerHost := viper.GetString("ManagerHost"); managerHost == "" {
		log.Debug("No manager host specified for the cmsd process in origin; assuming no xrootd protocol support")
		viper.SetDefault("Origin.UseCmsd", false)
		metrics.DeleteComponentHealthStatus("cmsd")
	} else {
		viper.SetDefault("Origin.UseCmsd", true)
	}

	// As necessary, generate a private key and corresponding cert
	if err := config.GeneratePrivateKey(param.TLSKey.GetString(), elliptic.P256()); err != nil {
		return err
	}
	if err := config.GenerateCert(); err != nil {
		return err
	}

	// TODO: Could upgrade this to a check for a cert in the file...
	if err := checkConfigFileReadable(param.TLSCertificate.GetString(),
		"A TLS certificate is required to serve HTTPS"); err != nil {
		return err
	}
	if err := checkConfigFileReadable(param.TLSKey.GetString(),
		"A TLS key is required to serve HTTPS"); err != nil {
		return err
	}

	if err := checkXrootdEnv(); err != nil {
		return err
	}

	// Check that OriginUrl is defined in the config file. Make sure it parses.
	// Fail if either condition isn't met, although note that url.Parse doesn't
	// generate errors for many things that are not recognizable urls.
	originUrlStr := viper.GetString("OriginUrl")
	if originUrlStr == "" {
		return errors.New("OriginUrl must be configured to serve an origin")
	}
<<<<<<< HEAD
	if _, err := url.Parse(originUrlStr); err != nil {
		return errors.Wrapf(err, "Could not parse the provided OriginUrl (%v)", originUrlStr)
=======
	originUrlParsed, err := url.Parse(originUrlStr)
	if err != nil {
		return errors.Wrap(err, "Could not parse the provided OriginUrl")
	}

	if originUrlParsed.Port() == "" {
		// No port was specified, let's tack on whatever was passed in the
		// command line argument
		viper.Set("OriginUrl", originUrlParsed.String()+":"+fmt.Sprint(param.WebPort.GetInt()))
	} else if originUrlParsed.Port() != fmt.Sprint(param.WebPort.GetInt()) {
		// The web port configured via the config file and the webport configured
		// via commandline don't match. Perhaps the user is confused?
		return errors.New("Mismatched webports: from command line: " + fmt.Sprint(param.WebPort.GetInt()) +
			", from config file: " + originUrlParsed.Port() + ". Please ensure these match")
>>>>>>> a4ffefa5
	}

	return nil
}

func configXrootd() (string, error) {
	gid, err := config.GetDaemonGID()
	if err != nil {
		return "", err
	}

	var xrdConfig XrootdConfig
	xrdConfig.LocalMonitoringPort = -1
	if err := viper.Unmarshal(&xrdConfig); err != nil {
		return "", err
	}

	if xrdConfig.Origin.Multiuser {
		ok, err := config.HasMultiuserCaps()
		if err != nil {
			return "", errors.Wrap(err, "Failed to determine if the origin can run in multiuser mode")
		}
		if !ok {
			return "", errors.New("Origin.Multiuser is set to `true` but the command was run without sufficient privilege; was it launched as root?")
		}
	}

	templ := template.Must(template.New("xrootd.cfg").Parse(xrootdCfg))

	xrootdRun := param.XrootdRun.GetString()
	configPath := filepath.Join(xrootdRun, "xrootd.cfg")
	file, err := os.OpenFile(configPath, os.O_WRONLY|os.O_CREATE|os.O_TRUNC, 0640)
	if err != nil {
		return "", err
	}
	if err = os.Chown(configPath, -1, gid); err != nil {
		return "", errors.Wrapf(err, "Unable to change ownership of configuration file %v"+
			" to desired daemon gid %v", configPath, gid)
	}

	defer file.Close()

	err = templ.Execute(file, xrdConfig)
	if err != nil {
		return "", err
	}

	if log.IsLevelEnabled(log.DebugLevel) {
		buffer := new(bytes.Buffer)
		err = templ.Execute(buffer, xrdConfig)
		if err != nil {
			return "", err
		}
		log.Debugln("XRootD configuration file contents:\n", buffer.String())
	}

	return configPath, nil
}

func serveOrigin( /*cmd*/ *cobra.Command /*args*/, []string) error {
	defer config.CleanupTempResources()

	err := config.DiscoverFederation()
	if err != nil {
		log.Warningln("Failed to do service auto-discovery:", err)
	}

	monitorPort, err := metrics.ConfigureMonitoring()
	if err != nil {
		return err
	}
	viper.Set("LocalMonitoringPort", monitorPort)

	err = checkDefaults()
	if err != nil {
		return err
	}

	engine, err := web_ui.GetEngine()
	if err != nil {
		return err
	}
	if err = origin_ui.ConfigureOriginUI(engine); err != nil {
		return err
	}
	if err = origin_ui.PeriodicAdvertiseOrigin(); err != nil {
		return err
	}

	go web_ui.RunEngine(engine)
	if err = metrics.SetComponentHealthStatus("web-ui", "warning", "Authentication not initialized"); err != nil {
		return err
	}

	// Ensure we wait until the origin has been initialized
	// before launching XRootD.
	if err = origin_ui.WaitUntilLogin(); err != nil {
		return err
	}
	if err = metrics.SetComponentHealthStatus("web-ui", "ok", ""); err != nil {
		return err
	}

	configPath, err := configXrootd()
	if err != nil {
		return err
	}

	if viper.GetBool("Origin.SelfTest") {
		go origin_ui.PeriodicSelfTest()
	}

	privileged := viper.GetBool("Origin.Multiuser")
	err = xrootd.LaunchXrootd(privileged, configPath)
	if err != nil {
		return err
	}
	log.Info("Clean shutdown of the origin")
	return nil
}<|MERGE_RESOLUTION|>--- conflicted
+++ resolved
@@ -281,20 +281,8 @@
 		return errors.Wrapf(err, "Unable to change ownership of authfile %v"+
 			" to desired daemon group %v", macaroonsSecret, groupname)
 	}
-<<<<<<< HEAD
-	if err := xrootd.EmitAuthfile(); err != nil {
-=======
-
-	scitokensCfg := param.ScitokensConfig.GetString()
-	err = config.MkdirAll(path.Dir(scitokensCfg), 0755, -1, gid)
-	if err != nil {
-		return errors.Wrapf(err, "Unable to create directory %v",
-			path.Dir(scitokensCfg))
-	}
-	if file, err := os.OpenFile(scitokensCfg, os.O_WRONLY|os.O_CREATE|os.O_EXCL, 0640); err == nil {
-		file.Close()
-	} else if !errors.Is(err, os.ErrExist) {
->>>>>>> a4ffefa5
+
+  if err := xrootd.EmitAuthfile(); err != nil {
 		return err
 	}
 
@@ -363,25 +351,9 @@
 	if originUrlStr == "" {
 		return errors.New("OriginUrl must be configured to serve an origin")
 	}
-<<<<<<< HEAD
-	if _, err := url.Parse(originUrlStr); err != nil {
+
+  if _, err := url.Parse(originUrlStr); err != nil {
 		return errors.Wrapf(err, "Could not parse the provided OriginUrl (%v)", originUrlStr)
-=======
-	originUrlParsed, err := url.Parse(originUrlStr)
-	if err != nil {
-		return errors.Wrap(err, "Could not parse the provided OriginUrl")
-	}
-
-	if originUrlParsed.Port() == "" {
-		// No port was specified, let's tack on whatever was passed in the
-		// command line argument
-		viper.Set("OriginUrl", originUrlParsed.String()+":"+fmt.Sprint(param.WebPort.GetInt()))
-	} else if originUrlParsed.Port() != fmt.Sprint(param.WebPort.GetInt()) {
-		// The web port configured via the config file and the webport configured
-		// via commandline don't match. Perhaps the user is confused?
-		return errors.New("Mismatched webports: from command line: " + fmt.Sprint(param.WebPort.GetInt()) +
-			", from config file: " + originUrlParsed.Port() + ". Please ensure these match")
->>>>>>> a4ffefa5
 	}
 
 	return nil
