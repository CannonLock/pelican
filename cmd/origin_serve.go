//go:build !windows

/***************************************************************
 *
 * Copyright (C) 2023, Pelican Project, Morgridge Institute for Research
 *
 * Licensed under the Apache License, Version 2.0 (the "License"); you
 * may not use this file except in compliance with the License.  You may
 * obtain a copy of the License at
 *
 *    http://www.apache.org/licenses/LICENSE-2.0
 *
 * Unless required by applicable law or agreed to in writing, software
 * distributed under the License is distributed on an "AS IS" BASIS,
 * WITHOUT WARRANTIES OR CONDITIONS OF ANY KIND, either express or implied.
 * See the License for the specific language governing permissions and
 * limitations under the License.
 *
 ***************************************************************/

package main

import (
	"context"
	_ "embed"
	"sync"

	"github.com/pelicanplatform/pelican/config"
	"github.com/pelicanplatform/pelican/daemon"
	"github.com/pelicanplatform/pelican/oa4mp"
	"github.com/pelicanplatform/pelican/origin_ui"
	"github.com/pelicanplatform/pelican/param"
	"github.com/pelicanplatform/pelican/server_ui"
	"github.com/pelicanplatform/pelican/web_ui"
	"github.com/pelicanplatform/pelican/xrootd"
	log "github.com/sirupsen/logrus"
	"github.com/spf13/cobra"
)

func serveOrigin( /*cmd*/ *cobra.Command /*args*/, []string) error {
	// Use this context for any goroutines that needs to react to server shutdown
	shutdownCtx, shutdownCancel := context.WithCancel(context.Background())
	// Use this wait group to ensure the goroutines can finish before the server exits/shutdown
	var wg sync.WaitGroup

	// This anonymous function ensures we cancel any context and wait for those goroutines to
	// finish their cleanup work before the server exits
	defer func() {
		shutdownCancel()
		wg.Wait()
		config.CleanupTempResources()
	}()

	err := xrootd.SetUpMonitoring(shutdownCtx, &wg)
	if err != nil {
		return err
	}
	wg.Add(1) // Add to wg afterward to ensure no error causes deadlock

	originServer := &origin_ui.OriginServer{}
	err = server_ui.CheckDefaults(originServer)
	if err != nil {
		return err
	}

	engine, err := web_ui.GetEngine()
	if err != nil {
		return err
	}

	if param.Origin_EnableUI.GetBool() {
		// Set up necessary APIs to support Web UI, including auth and metrics
		if err := web_ui.ConfigureServerWebAPI(engine, false); err != nil {
			return err
		}
	}

	// Set up the APIs unrelated to UI, which only contains director-based health test reporting endpoint for now
	if err = origin_ui.ConfigureOriginAPI(engine, shutdownCtx, &wg); err != nil {
		return err
	}
<<<<<<< HEAD
	wg.Add(1)
	if err = origin_ui.RegisterNamespaceWithRetry(); err != nil {
=======
	if err = server_ui.RegisterNamespaceWithRetry(); err != nil {
>>>>>>> 46bd3ab4
		return err
	}
	if err = server_ui.PeriodicAdvertise(originServer); err != nil {
		return err
	}
	if param.Origin_EnableIssuer.GetBool() {
		if err = oa4mp.ConfigureOA4MPProxy(engine); err != nil {
			return err
		}
	}

	go web_ui.RunEngine(engine)

	if param.Origin_EnableUI.GetBool() {
		go web_ui.InitServerWebLogin()
	}

	configPath, err := xrootd.ConfigXrootd(true)
	if err != nil {
		return err
	}

	if param.Origin_SelfTest.GetBool() {
		go origin_ui.PeriodicSelfTest()
	}

	privileged := param.Origin_Multiuser.GetBool()
	launchers, err := xrootd.ConfigureLaunchers(privileged, configPath, param.Origin_EnableCmsd.GetBool())
	if err != nil {
		return err
	}

	if param.Origin_EnableIssuer.GetBool() {
		oa4mp_launcher, err := oa4mp.ConfigureOA4MP()
		if err != nil {
			return err
		}
		launchers = append(launchers, oa4mp_launcher)
	}

	ctx := context.Background()
	if err = daemon.LaunchDaemons(ctx, launchers); err != nil {
		return err
	}
	log.Info("Clean shutdown of the origin")
	return nil
}<|MERGE_RESOLUTION|>--- conflicted
+++ resolved
@@ -79,12 +79,8 @@
 	if err = origin_ui.ConfigureOriginAPI(engine, shutdownCtx, &wg); err != nil {
 		return err
 	}
-<<<<<<< HEAD
 	wg.Add(1)
-	if err = origin_ui.RegisterNamespaceWithRetry(); err != nil {
-=======
 	if err = server_ui.RegisterNamespaceWithRetry(); err != nil {
->>>>>>> 46bd3ab4
 		return err
 	}
 	if err = server_ui.PeriodicAdvertise(originServer); err != nil {
