--- conflicted
+++ resolved
@@ -30,133 +30,6 @@
 	cancel, err := launchers.LaunchModules(cmd.Context(), config.CacheType)
 	if err != nil {
 		cancel()
-<<<<<<< HEAD
-		return err
-	}
-
-	return nil
-}
-
-func serveCacheInternal(cmdCtx context.Context) (context.CancelFunc, error) {
-	// Use this context for any goroutines that needs to react to server shutdown
-	ctx, shutdownCancel := context.WithCancel(cmdCtx)
-
-	err := config.InitServer(ctx, config.CacheType)
-	cobra.CheckErr(err)
-
-	egrp, ok := ctx.Value(config.EgrpKey).(*errgroup.Group)
-	if !ok {
-		egrp = &errgroup.Group{}
-	}
-
-	// Added the same logic from launcher.go as we currently launch cache separately from other services
-	egrp.Go(func() error {
-		log.Debug("Will shutdown process on signal")
-		sigs := make(chan os.Signal, 1)
-		signal.Notify(sigs, syscall.SIGINT, syscall.SIGTERM, syscall.SIGQUIT)
-		select {
-		case sig := <-sigs:
-			log.Warningf("Received signal %v; will shutdown process", sig)
-			shutdownCancel()
-			return launchers.ErrExitOnSignal
-		case <-config.RestartFlag:
-			log.Warningf("Received restart request; will restart the process")
-			shutdownCancel()
-			return launchers.ErrRestart
-		case <-ctx.Done():
-			return nil
-		}
-	})
-
-	err = xrootd.SetUpMonitoring(ctx, egrp)
-	if err != nil {
-		return shutdownCancel, err
-	}
-
-	if err != nil {
-		return shutdownCancel, err
-	}
-
-	cacheServer := &cache_ui.CacheServer{}
-	err = cacheServer.GetNamespaceAdsFromDirector()
-	if err != nil {
-		return shutdownCancel, err
-	}
-	err = server_ui.CheckDefaults(cacheServer)
-	if err != nil {
-		return shutdownCancel, err
-	}
-
-	cachePrefix := "/caches/" + param.Xrootd_Sitename.GetString()
-
-	viper.Set("Origin.NamespacePrefix", cachePrefix)
-
-	if err = server_ui.RegisterNamespaceWithRetry(ctx, egrp); err != nil {
-		return shutdownCancel, err
-	}
-
-	if err = server_ui.LaunchPeriodicAdvertise(ctx, egrp, []server_utils.XRootDServer{cacheServer}); err != nil {
-		return shutdownCancel, err
-	}
-
-	if param.Cache_SelfTest.GetBool() {
-		err = cache_ui.InitSelfTestDir()
-		if err != nil {
-			return shutdownCancel, err
-		}
-
-		cache_ui.PeriodicCacheSelfTest(ctx, egrp)
-	}
-
-	engine, err := web_ui.GetEngine()
-	if err != nil {
-		return shutdownCancel, err
-	}
-
-	// Set up necessary APIs to support Web UI, including auth and metrics
-	if err := web_ui.ConfigureServerWebAPI(ctx, engine, egrp); err != nil {
-		return shutdownCancel, err
-	}
-
-	egrp.Go(func() (err error) {
-		if err = web_ui.RunEngine(ctx, engine, egrp); err != nil {
-			log.Errorln("Failure when running the web engine:", err)
-		}
-		return
-	})
-	if param.Server_EnableUI.GetBool() {
-		if err = web_ui.ConfigureEmbeddedPrometheus(ctx, engine); err != nil {
-			return shutdownCancel, errors.Wrap(err, "Failed to configure embedded prometheus instance")
-		}
-
-		if err = web_ui.InitServerWebLogin(ctx); err != nil {
-			return shutdownCancel, err
-		}
-	}
-	broker.RegisterBrokerCallback(ctx, engine.Group("/"))
-	broker.LaunchNamespaceKeyMaintenance(ctx, egrp)
-
-	configPath, err := xrootd.ConfigXrootd(ctx, false)
-	if err != nil {
-		return shutdownCancel, err
-	}
-
-	if err = cache_ui.LaunchRequestListener(ctx, egrp); err != nil {
-		return shutdownCancel, err
-	}
-
-	xrootd.LaunchXrootdMaintenance(ctx, cacheServer, 2*time.Minute)
-
-	log.Info("Launching cache")
-	launchers, err := xrootd.ConfigureLaunchers(false, configPath, false, true)
-	if err != nil {
-		return shutdownCancel, err
-	}
-
-	if err = daemon.LaunchDaemons(ctx, launchers, egrp); err != nil {
-		return shutdownCancel, err
-=======
->>>>>>> 246d7151
 	}
 
 	return err
