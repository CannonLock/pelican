--- conflicted
+++ resolved
@@ -505,12 +505,7 @@
 }
 
 // Writes out the cache's scitokens.cfg configuration
-<<<<<<< HEAD
 func WriteCacheScitokensConfig(nsAds []common.NamespaceAd) error {
-
-=======
-func WriteCacheScitokensConfig(nsAds []director.NamespaceAd) error {
->>>>>>> b1a89187
 	cfg, err := makeSciTokensCfg()
 	if err != nil {
 		return err
