//go:build !windows

/***************************************************************
 *
 * Copyright (C) 2024, Pelican Project, Morgridge Institute for Research
 *
 * Licensed under the Apache License, Version 2.0 (the "License"); you
 * may not use this file except in compliance with the License.  You may
 * obtain a copy of the License at
 *
 *    http://www.apache.org/licenses/LICENSE-2.0
 *
 * Unless required by applicable law or agreed to in writing, software
 * distributed under the License is distributed on an "AS IS" BASIS,
 * WITHOUT WARRANTIES OR CONDITIONS OF ANY KIND, either express or implied.
 * See the License for the specific language governing permissions and
 * limitations under the License.
 *
 ***************************************************************/

package xrootd

import (
	"context"
	_ "embed"
	"path/filepath"
	"regexp"
	"strconv"
	"time"

	"github.com/pelicanplatform/pelican/config"
	"github.com/pelicanplatform/pelican/daemon"
	"github.com/pelicanplatform/pelican/param"
	"github.com/pkg/errors"
	log "github.com/sirupsen/logrus"
	"golang.org/x/sync/errgroup"
)

type (
	PrivilegedXrootdLauncher struct {
		daemonName string
		configPath string
	}

	UnprivilegedXrootdLauncher struct {
		daemon.DaemonLauncher
		isCache bool
	}
)

func (launcher PrivilegedXrootdLauncher) Name() string {
	return launcher.daemonName
}

func makeUnprivilegedXrootdLauncher(daemonName string, configPath string, isCache bool) (result UnprivilegedXrootdLauncher, err error) {
	result.DaemonName = daemonName + ".origin"
	if isCache {
		result.DaemonName = daemonName + ".cache"
	}
	result.Uid = -1
	result.Gid = -1
	result.isCache = isCache
	xrootdRun := param.Origin_RunLocation.GetString()
	if isCache {
		xrootdRun = param.Cache_RunLocation.GetString()
	}
	pidFile := filepath.Join(xrootdRun, "xrootd.pid")
	result.Args = []string{daemonName, "-s", pidFile, "-c", configPath}

	if config.IsRootExecution() {
		result.Uid, err = config.GetDaemonUID()
		if err != nil {
			return
		}
		result.Gid, err = config.GetDaemonGID()
		if err != nil {
			return
		}
	}

	if isCache {
		result.ExtraEnv = []string{
			"XRD_PELICANBROKERSOCKET=" + filepath.Join(xrootdRun, "cache-reversal.sock"),
			"XRD_PLUGINCONFDIR=" + filepath.Join(xrootdRun, "cache-client.plugins.d"),
			"X509_CERT_FILE=" + filepath.Join(xrootdRun, "ca-bundle.crt"),
		}
	}
	return
}

func ConfigureLaunchers(privileged bool, configPath string, useCMSD bool, enableCache bool) (launchers []daemon.Launcher, err error) {
	if privileged {
		launchers = append(launchers, PrivilegedXrootdLauncher{"xrootd", configPath})
		if useCMSD {
			launchers = append(launchers, PrivilegedXrootdLauncher{"cmsd", configPath})
		}
	} else {
		var result UnprivilegedXrootdLauncher
		result, err = makeUnprivilegedXrootdLauncher("xrootd", configPath, enableCache)
		if err != nil {
			return
		}
		launchers = append(launchers, result)
		if useCMSD {
			result, err = makeUnprivilegedXrootdLauncher("cmsd", configPath, false)
			if err != nil {
				return
			}
			launchers = append(launchers, result)
		}
	}
	return
}

<<<<<<< HEAD
func LaunchDaemons(ctx context.Context, launchers []daemon.Launcher, egrp *errgroup.Group, portStartCallback func(int)) (err error) {
=======
func LaunchOriginDaemons(ctx context.Context, launchers []daemon.Launcher, egrp *errgroup.Group) (pids []int, err error) {
>>>>>>> c0a2083b
	startupChan := make(chan int)
	readyChan := make(chan bool)
	defer close(readyChan)
	re := regexp.MustCompile(`^------ xrootd [A-Za-z0-9]+@[A-Za-z0-9.\-]+:([0-9]+) initialization complete.*`)
	config.AddFilter(&config.RegexpFilter{
		Name:   "xrootd_startup",
		Regexp: re,
		Levels: []log.Level{log.InfoLevel},
		Fire: func(e *log.Entry) error {
			portStrs := re.FindStringSubmatch(e.Message)
			if len(portStrs) < 1 {
				portStrs = []string{"", ""}
			}
			port, err := strconv.Atoi(portStrs[1])
			if err != nil {
				port = -1
			}
			if _, ok := <-readyChan; ok {
				startupChan <- port
			}
			return nil
		},
	})
	config.AddFilter(&config.RegexpFilter{
		Name:   "xrootd_startup_failed",
		Regexp: regexp.MustCompile(`^------ xrootd [A-Za-z0-9]+@[A-Za-z0-9.\-]+:([0-9]+) initialization failed.*`),
		Levels: []log.Level{log.InfoLevel},
		Fire: func(e *log.Entry) error {
			if _, ok := <-readyChan; ok {
				startupChan <- -1
			}
			return nil
		},
	})
	defer func() {
		config.RemoveFilter("xrootd_startup")
		config.RemoveFilter("xrootd_startup_failed")
		close(startupChan)
	}()

	pids, err = daemon.LaunchDaemons(ctx, launchers, egrp)
	if err != nil {
		return
	}

	ticker := time.NewTicker(10 * time.Second)
	defer ticker.Stop()
	select {
	case <-ctx.Done():
		err = ctx.Err()
		return
	case readyChan <- true:
		port := <-startupChan
		if port == -1 {
			err = errors.New("Xrootd initialization failed")
			return
		} else {
			portStartCallback(port)
		}
	case <-ticker.C:
		log.Errorln("XRootD did not startup after 10s of waiting")
		err = errors.New("XRootD did not startup after 10s of waiting")
		return
	}

	return
}<|MERGE_RESOLUTION|>--- conflicted
+++ resolved
@@ -112,11 +112,7 @@
 	return
 }
 
-<<<<<<< HEAD
-func LaunchDaemons(ctx context.Context, launchers []daemon.Launcher, egrp *errgroup.Group, portStartCallback func(int)) (err error) {
-=======
-func LaunchOriginDaemons(ctx context.Context, launchers []daemon.Launcher, egrp *errgroup.Group) (pids []int, err error) {
->>>>>>> c0a2083b
+func LaunchDaemons(ctx context.Context, launchers []daemon.Launcher, egrp *errgroup.Group, portStartCallback func(int)) (pids []int, err error) {
 	startupChan := make(chan int)
 	readyChan := make(chan bool)
 	defer close(readyChan)
