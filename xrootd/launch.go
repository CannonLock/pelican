//go:build !windows

/***************************************************************
 *
 * Copyright (C) 2023, Pelican Project, Morgridge Institute for Research
 *
 * Licensed under the Apache License, Version 2.0 (the "License"); you
 * may not use this file except in compliance with the License.  You may
 * obtain a copy of the License at
 *
 *    http://www.apache.org/licenses/LICENSE-2.0
 *
 * Unless required by applicable law or agreed to in writing, software
 * distributed under the License is distributed on an "AS IS" BASIS,
 * WITHOUT WARRANTIES OR CONDITIONS OF ANY KIND, either express or implied.
 * See the License for the specific language governing permissions and
 * limitations under the License.
 *
 ***************************************************************/

package xrootd

import (
	_ "embed"
	"path/filepath"

	"github.com/pelicanplatform/pelican/config"
	"github.com/pelicanplatform/pelican/daemon"
	"github.com/pelicanplatform/pelican/param"
)

type (
	PrivilegedXrootdLauncher struct {
		daemonName string
		configPath string
	}

	UnprivilegedXrootdLauncher struct {
		daemon.DaemonLauncher
	}
)

func (launcher PrivilegedXrootdLauncher) Name() string {
	return launcher.daemonName
}

func makeUnprivilegedXrootdLauncher(daemonName string, configPath string, isCache bool) (result UnprivilegedXrootdLauncher, err error) {
	result.DaemonName = daemonName
	result.Uid = -1
	result.Gid = -1
	xrootdRun := param.Xrootd_RunLocation.GetString()
	pidFile := filepath.Join(xrootdRun, "xrootd.pid")
	result.Args = []string{daemonName, "-s", pidFile, "-c", configPath}

	if config.IsRootExecution() {
		result.Uid, err = config.GetDaemonUID()
		if err != nil {
			return
		}
		result.Gid, err = config.GetDaemonGID()
		if err != nil {
			return
		}
	}

	if isCache {
		result.ExtraEnv = []string{
<<<<<<< HEAD
=======
			"XRD_PELICANBROKERSOCKET=" + filepath.Join(xrootdRun, "cache-reversal.sock"),
>>>>>>> f21ae2a3
			"XRD_PLUGINCONFDIR=" + filepath.Join(xrootdRun, "cache-client.plugins.d"),
			"X509_CERT_FILE=" + filepath.Join(xrootdRun, "ca-bundle.crt"),
		}
	}
	return
}

func ConfigureLaunchers(privileged bool, configPath string, useCMSD bool, enableCache bool) (launchers []daemon.Launcher, err error) {
	if privileged {
		launchers = append(launchers, PrivilegedXrootdLauncher{"xrootd", configPath})
		if useCMSD {
			launchers = append(launchers, PrivilegedXrootdLauncher{"cmsd", configPath})
		}
	} else {
		var result UnprivilegedXrootdLauncher
		result, err = makeUnprivilegedXrootdLauncher("xrootd", configPath, enableCache)
		if err != nil {
			return
		}
		launchers = append(launchers, result)
		if useCMSD {
			result, err = makeUnprivilegedXrootdLauncher("cmsd", configPath, false)
			if err != nil {
				return
			}
			launchers = append(launchers, result)
		}
	}
	return
}<|MERGE_RESOLUTION|>--- conflicted
+++ resolved
@@ -65,10 +65,7 @@
 
 	if isCache {
 		result.ExtraEnv = []string{
-<<<<<<< HEAD
-=======
 			"XRD_PELICANBROKERSOCKET=" + filepath.Join(xrootdRun, "cache-reversal.sock"),
->>>>>>> f21ae2a3
 			"XRD_PLUGINCONFDIR=" + filepath.Join(xrootdRun, "cache-client.plugins.d"),
 			"X509_CERT_FILE=" + filepath.Join(xrootdRun, "ca-bundle.crt"),
 		}
