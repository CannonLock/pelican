--- conflicted
+++ resolved
@@ -43,11 +43,7 @@
 	"github.com/spf13/viper"
 	"golang.org/x/sync/errgroup"
 
-<<<<<<< HEAD
-	"github.com/pelicanplatform/pelican/common"
-=======
 	"github.com/pelicanplatform/pelican/cache"
->>>>>>> e60b5d37
 	"github.com/pelicanplatform/pelican/config"
 	"github.com/pelicanplatform/pelican/metrics"
 	"github.com/pelicanplatform/pelican/origin"
@@ -246,10 +242,6 @@
 		return errors.Wrapf(err, "Unable to change ownership of macaroons secret %v"+
 			" to desired daemon group %v", macaroonsSecret, groupname)
 	}
-<<<<<<< HEAD
-	if err := EmitScitokensConfig(server); err != nil {
-		return err
-=======
 	// If the scitokens.cfg does not exist, create one
 	if originServer, ok := server.(*origin.OriginServer); ok {
 		authedPrefixes, err := originServer.GetAuthorizedPrefixes()
@@ -260,7 +252,6 @@
 		if err != nil {
 			return err
 		}
->>>>>>> e60b5d37
 	}
 	if err := origin.ConfigureXrootdMonitoringDir(); err != nil {
 		return err
@@ -334,16 +325,11 @@
 		return "", errors.New("One of Federation.DiscoveryUrl or Federation.DirectorUrl must be set to configure a cache")
 	}
 
-<<<<<<< HEAD
-	if err := EmitScitokensConfig(server); err != nil {
-		return "", err
-=======
 	if cacheServer, ok := server.(*cache.CacheServer); ok {
 		err := WriteCacheScitokensConfig(cacheServer.GetNamespaceAds())
 		if err != nil {
 			return "", errors.Wrap(err, "Failed to create scitokens configuration for the cache")
 		}
->>>>>>> e60b5d37
 	}
 
 	return exportPath, nil
