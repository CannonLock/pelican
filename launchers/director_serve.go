/***************************************************************
 *
 * Copyright (C) 2024, Pelican Project, Morgridge Institute for Research
 *
 * Licensed under the Apache License, Version 2.0 (the "License"); you
 * may not use this file except in compliance with the License.  You may
 * obtain a copy of the License at
 *
 *    http://www.apache.org/licenses/LICENSE-2.0
 *
 * Unless required by applicable law or agreed to in writing, software
 * distributed under the License is distributed on an "AS IS" BASIS,
 * WITHOUT WARRANTIES OR CONDITIONS OF ANY KIND, either express or implied.
 * See the License for the specific language governing permissions and
 * limitations under the License.
 *
 ***************************************************************/

package launchers

import (
	"context"
	"fmt"
	"net/url"

	"github.com/gin-gonic/gin"
	"github.com/pkg/errors"
	log "github.com/sirupsen/logrus"
	"golang.org/x/sync/errgroup"

	"github.com/pelicanplatform/pelican/config"
	"github.com/pelicanplatform/pelican/director"
	"github.com/pelicanplatform/pelican/metrics"
	"github.com/pelicanplatform/pelican/param"
)

func DirectorServe(ctx context.Context, engine *gin.Engine, egrp *errgroup.Group) error {

	log.Info("Initializing Director GeoIP database...")
	director.InitializeDB(ctx)

	director.ConfigFilterdServers()

	director.LaunchTTLCache(ctx, egrp)

	director.LaunchMapMetrics(ctx, egrp)

	if config.GetPreferredPrefix() == config.OsdfPrefix {
		metrics.SetComponentHealthStatus(metrics.DirectorRegistry_Topology, metrics.StatusWarning, "Start requesting from topology, status unknown")
		log.Info("Generating/advertising server ads from OSG topology service...")

		// Get the ads from topology, populate the cache, and keep the cache
		// updated with fresh info
		if err := director.AdvertiseOSDF(); err != nil {
			return err
		}
		go director.PeriodicCacheReload(ctx)
	}

<<<<<<< HEAD
	director.LaunchTTLCache(ctx, egrp)

	director.LaunchMapMetrics(ctx, egrp)

	director.ConfigFilterdServers()

	director.LaunchServerIOQuery(ctx, egrp)

=======
>>>>>>> b6eded5d
	// Configure the shortcut middleware to either redirect to a cache
	// or to an origin
	defaultResponse := param.Director_DefaultResponse.GetString()
	if !(defaultResponse == "cache" || defaultResponse == "origin") {
		return fmt.Errorf("the director's default response must either be set to 'cache' or 'origin',"+
			" but you provided %q. Was there a typo?", defaultResponse)
	}
	log.Debugf("The director will redirect to %ss by default", defaultResponse)
	if param.Director_SupportContactUrl.IsSet() {
		_, err := url.Parse(param.Director_SupportContactUrl.GetString())
		if err != nil {
			return errors.Wrap(err, "invalid URL for Director.SupportContactUrl")
		}
	}
	rootGroup := engine.Group("/")
	director.RegisterDirectorOIDCAPI(rootGroup)
	director.RegisterDirectorWebAPI(rootGroup)
	engine.Use(director.ShortcutMiddleware(defaultResponse))
	director.RegisterDirectorAPI(ctx, rootGroup)

	return nil
}<|MERGE_RESOLUTION|>--- conflicted
+++ resolved
@@ -45,6 +45,10 @@
 
 	director.LaunchMapMetrics(ctx, egrp)
 
+	director.ConfigFilterdServers()
+
+	director.LaunchServerIOQuery(ctx, egrp)
+
 	if config.GetPreferredPrefix() == config.OsdfPrefix {
 		metrics.SetComponentHealthStatus(metrics.DirectorRegistry_Topology, metrics.StatusWarning, "Start requesting from topology, status unknown")
 		log.Info("Generating/advertising server ads from OSG topology service...")
@@ -57,17 +61,6 @@
 		go director.PeriodicCacheReload(ctx)
 	}
 
-<<<<<<< HEAD
-	director.LaunchTTLCache(ctx, egrp)
-
-	director.LaunchMapMetrics(ctx, egrp)
-
-	director.ConfigFilterdServers()
-
-	director.LaunchServerIOQuery(ctx, egrp)
-
-=======
->>>>>>> b6eded5d
 	// Configure the shortcut middleware to either redirect to a cache
 	// or to an origin
 	defaultResponse := param.Director_DefaultResponse.GetString()
