--- conflicted
+++ resolved
@@ -56,171 +56,6 @@
 	mixedAuthOriginCfg string
 )
 
-<<<<<<< HEAD
-func generateFileTestScitoken() (string, error) {
-	// Issuer is whichever server that initiates the test, so it's the server itself
-	issuerUrl, err := config.GetServerIssuerURL()
-	if err != nil {
-		return "", err
-	}
-	if issuerUrl == "" { // if empty, then error
-		return "", errors.New("Failed to create token: Invalid iss, Server_ExternalWebUrl is empty")
-	}
-
-	fTestTokenCfg := token.NewWLCGToken()
-	fTestTokenCfg.Lifetime = time.Minute
-	fTestTokenCfg.Issuer = issuerUrl
-	fTestTokenCfg.Subject = "origin"
-	fTestTokenCfg.AddAudiences(config.GetServerAudience())
-	fTestTokenCfg.AddResourceScopes(token_scopes.NewResourceScope(token_scopes.Storage_Read, "/"),
-		token_scopes.NewResourceScope(token_scopes.Storage_Modify, "/"))
-
-	// CreateToken also handles validation for us
-	tok, err := fTestTokenCfg.CreateToken()
-	if err != nil {
-		return "", errors.Wrap(err, "failed to create file test token:")
-	}
-
-	return tok, nil
-}
-
-func TestFullUpload(t *testing.T) {
-	// Setup our test federation
-	ctx, cancel, egrp := test_utils.TestContext(context.Background(), t)
-	defer func() { require.NoError(t, egrp.Wait()) }()
-	defer cancel()
-
-	viper.Reset()
-	server_utils.ResetOriginExports()
-	defer viper.Reset()
-	defer server_utils.ResetOriginExports()
-
-	modules := config.ServerType(0)
-	modules.Set(config.OriginType)
-	modules.Set(config.DirectorType)
-	modules.Set(config.RegistryType)
-
-	// Create our own temp directory (for some reason t.TempDir() does not play well with xrootd)
-	tmpPathPattern := "XRootD-Test_Origin*"
-	tmpPath, err := os.MkdirTemp("", tmpPathPattern)
-	require.NoError(t, err)
-
-	// Need to set permissions or the xrootd process we spawn won't be able to write PID/UID files
-	permissions := os.FileMode(0755)
-	err = os.Chmod(tmpPath, permissions)
-	require.NoError(t, err)
-
-	viper.Set("ConfigDir", tmpPath)
-
-	// Increase the log level; otherwise, its difficult to debug failures
-	viper.Set("Logging.Level", "Debug")
-	config.InitConfig()
-
-	originDir, err := os.MkdirTemp("", "Origin")
-	assert.NoError(t, err)
-
-	// Change the permissions of the temporary directory
-	permissions = os.FileMode(0777)
-	err = os.Chmod(originDir, permissions)
-	require.NoError(t, err)
-
-	viper.Set("Origin.FederationPrefix", "/test")
-	viper.Set("Origin.StoragePrefix", originDir)
-	viper.Set("Origin.StorageType", "posix")
-	// Disable functionality we're not using (and is difficult to make work on Mac)
-	viper.Set("Origin.EnableCmsd", false)
-	viper.Set("Origin.EnableMacaroons", false)
-	viper.Set("Origin.EnableVoms", false)
-	viper.Set("Origin.EnableWrites", true)
-	viper.Set("TLSSkipVerify", true)
-	viper.Set("Server.EnableUI", false)
-	viper.Set("Registry.DbLocation", filepath.Join(t.TempDir(), "ns-registry.sqlite"))
-	viper.Set("Origin.RunLocation", tmpPath)
-	viper.Set("Registry.RequireOriginApproval", false)
-	viper.Set("Registry.RequireCacheApproval", false)
-	viper.Set("Logging.Origin.Scitokens", "debug")
-	viper.Set("Origin.Port", 0)
-	viper.Set("Server.WebPort", 0)
-
-	err = config.InitServer(ctx, modules)
-	require.NoError(t, err)
-
-	_, fedCancel, err := launchers.LaunchModules(ctx, modules)
-	defer fedCancel()
-	if err != nil {
-		log.Errorln("Failure in fedServeInternal:", err)
-		require.NoError(t, err)
-	}
-
-	desiredURL := param.Server_ExternalWebUrl.GetString() + "/api/v1.0/health"
-	err = server_utils.WaitUntilWorking(ctx, "GET", desiredURL, "director", 200)
-	require.NoError(t, err)
-
-	httpc := http.Client{
-		Transport: config.GetTransport(),
-	}
-	resp, err := httpc.Get(desiredURL)
-	require.NoError(t, err)
-
-	assert.Equal(t, resp.StatusCode, http.StatusOK)
-
-	responseBody, err := io.ReadAll(resp.Body)
-	require.NoError(t, err)
-	expectedResponse := struct {
-		Msg string `json:"message"`
-	}{}
-	err = json.Unmarshal(responseBody, &expectedResponse)
-	require.NoError(t, err)
-
-	assert.NotEmpty(t, expectedResponse.Msg)
-
-	t.Run("testFullUpload", func(t *testing.T) {
-		testFileContent := "test file content"
-
-		// Create the temporary file to upload
-		tempFile, err := os.CreateTemp(t.TempDir(), "test")
-		assert.NoError(t, err, "Error creating temp file")
-		defer os.Remove(tempFile.Name())
-		_, err = tempFile.WriteString(testFileContent)
-		assert.NoError(t, err, "Error writing to temp file")
-		tempFile.Close()
-
-		// Create a token file
-		token, err := generateFileTestScitoken()
-		assert.NoError(t, err)
-		tempToken, err := os.CreateTemp(t.TempDir(), "token")
-		assert.NoError(t, err, "Error creating temp token file")
-		defer os.Remove(tempToken.Name())
-		_, err = tempToken.WriteString(token)
-		assert.NoError(t, err, "Error writing to temp token file")
-		tempToken.Close()
-
-		// Upload the file
-		tempPath := tempFile.Name()
-		fileName := filepath.Base(tempPath)
-		uploadURL := "stash:///test/" + fileName
-
-		transferResults, err := client.DoCopy(ctx, tempFile.Name(), uploadURL, false, client.WithTokenLocation(tempToken.Name()))
-		assert.NoError(t, err, "Error uploading file")
-		assert.Equal(t, int64(len(testFileContent)), transferResults[0].TransferredBytes, "Uploaded file size does not match")
-
-		// Upload an osdf file
-		uploadURL = "pelican:///test/stuff/blah.txt"
-		assert.NoError(t, err, "Error parsing upload URL")
-		transferResults, err = client.DoCopy(ctx, tempFile.Name(), uploadURL, false, client.WithTokenLocation(tempToken.Name()))
-		assert.NoError(t, err, "Error uploading file")
-		assert.Equal(t, int64(len(testFileContent)), transferResults[0].TransferredBytes, "Uploaded file size does not match")
-	})
-	t.Cleanup(func() {
-		os.RemoveAll(tmpPath)
-		os.RemoveAll(originDir)
-	})
-
-	viper.Reset()
-}
-
-=======
->>>>>>> 5a56148d
 // A test that spins up a federation, and tests object get and put
 func TestGetAndPutAuth(t *testing.T) {
 	viper.Reset()
